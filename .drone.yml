---
kind: pipeline
type: kubernetes
name: update-docs-webhook

trigger:
  event:
    include:
      - push
    exclude:
      - pull_request
  branch:
    include:
      - master
      - branch/*
  repo:
    include:
      - gravitational/teleport

clone:
  disable: true

steps:
  - name: Trigger docs deployment
    image: plugins/webhook
    settings:
      urls:
        from_secret: DOCS_DEPLOY_HOOK
---
################################################
# Generated using dronegen, do not edit by hand!
# Use 'make dronegen' to update.
# Generated at dronegen/push.go (main.pushPipeline)
################################################

kind: pipeline
type: kubernetes
name: push-build-linux-amd64
environment:
  BUILDBOX_VERSION: teleport11
  GID: "1000"
  RUNTIME: go1.19.2
  UID: "1000"
trigger:
  event:
    include:
    - push
    exclude:
    - pull_request
  repo:
    include:
    - gravitational/*
  branch:
    include:
    - master
    - branch/*
workspace:
  path: /go
clone:
  disable: true
steps:
- name: Check out code
  image: docker:git
  commands:
  - mkdir -p /go/src/github.com/gravitational/webapps
  - mkdir -pv "/go/src/github.com/gravitational/teleport"
  - cd "/go/src/github.com/gravitational/teleport"
  - git init
  - git remote add origin ${DRONE_REMOTE_URL}
  - git fetch origin --tags
  - git checkout -qf "${DRONE_COMMIT_SHA}"
  - git submodule update --init webassets || true
  - mkdir -m 0700 /root/.ssh && echo "$GITHUB_PRIVATE_KEY" > /root/.ssh/id_rsa &&
    chmod 600 /root/.ssh/id_rsa
  - ssh-keyscan -H github.com > /root/.ssh/known_hosts 2>/dev/null && chmod 600 /root/.ssh/known_hosts
  - git submodule update --init e
  - git submodule update --init --recursive webassets || true
  - mkdir -pv /go/cache
  - cd /go/src/github.com/gravitational/webapps
  - git clone https://github.com/gravitational/webapps.git .
  - git checkout "$(/go/src/github.com/gravitational/teleport/build.assets/webapps/webapps-version.sh)"
  - git submodule update --init packages/webapps.e
  - cd -
  - rm -f /root/.ssh/id_rsa
  environment:
    GITHUB_PRIVATE_KEY:
      from_secret: GITHUB_PRIVATE_KEY
- name: Wait for docker
  image: docker
  commands:
  - timeout 30s /bin/sh -c 'while [ ! -S /var/run/docker.sock ]; do sleep 1; done'
  volumes:
  - name: dockersock
    path: /var/run
- name: Build artifacts
  image: docker
  commands:
  - apk add --no-cache make
  - chown -R $UID:$GID /go
  - cd /go/src/github.com/gravitational/teleport
  - export VERSION=$(cat /go/.version.txt)
  - make -C build.assets release-amd64-centos7
  - make -C build.assets teleterm
  environment:
    ARCH: amd64
    GID: "1000"
    GOCACHE: /go/cache
    GOPATH: /go
    OS: linux
    UID: "1000"
  volumes:
  - name: dockersock
    path: /var/run
- name: Send Slack notification
  image: plugins/slack
  settings:
    webhook:
      from_secret: SLACK_WEBHOOK_DEV_TELEPORT
  template:
  - |
    *{{#success build.status}}✔{{ else }}✘{{/success}} {{ uppercasefirst build.status }}: Build #{{ build.number }}* (type: `{{ build.event }}`)
    `${DRONE_STAGE_NAME}` artifact build failed.
    *Warning:* This is a genuine failure to build the Teleport binary from `{{ build.branch }}` (likely due to a bad merge or commit) and should be investigated immediately.
    Commit: <https://github.com/{{ repo.owner }}/{{ repo.name }}/commit/{{ build.commit }}|{{ truncate build.commit 8 }}>
    Branch: <https://github.com/{{ repo.owner }}/{{ repo.name }}/commits/{{ build.branch }}|{{ repo.owner }}/{{ repo.name }}:{{ build.branch }}>
    Author: <https://github.com/{{ build.author }}|{{ build.author }}>
    <{{ build.link }}|Visit Drone build page ↗>
  when:
    status:
    - failure
services:
- name: Start Docker
  image: docker:dind
  privileged: true
  volumes:
  - name: dockersock
    path: /var/run
volumes:
- name: dockersock
  temp: {}

---
################################################
# Generated using dronegen, do not edit by hand!
# Use 'make dronegen' to update.
# Generated at dronegen/push.go (main.pushPipeline)
################################################

kind: pipeline
type: kubernetes
name: push-build-linux-386
environment:
  BUILDBOX_VERSION: teleport11
  GID: "1000"
  RUNTIME: go1.19.2
  UID: "1000"
trigger:
  event:
    include:
    - push
    exclude:
    - pull_request
  repo:
    include:
    - gravitational/*
  branch:
    include:
    - master
    - branch/*
workspace:
  path: /go
clone:
  disable: true
steps:
- name: Check out code
  image: docker:git
  commands:
  - mkdir -pv "/go/src/github.com/gravitational/teleport"
  - cd "/go/src/github.com/gravitational/teleport"
  - git init
  - git remote add origin ${DRONE_REMOTE_URL}
  - git fetch origin --tags
  - git checkout -qf "${DRONE_COMMIT_SHA}"
  - git submodule update --init webassets || true
  - mkdir -m 0700 /root/.ssh && echo "$GITHUB_PRIVATE_KEY" > /root/.ssh/id_rsa &&
    chmod 600 /root/.ssh/id_rsa
  - ssh-keyscan -H github.com > /root/.ssh/known_hosts 2>/dev/null && chmod 600 /root/.ssh/known_hosts
  - git submodule update --init e
  - git submodule update --init --recursive webassets || true
  - mkdir -pv /go/cache
  - rm -f /root/.ssh/id_rsa
  environment:
    GITHUB_PRIVATE_KEY:
      from_secret: GITHUB_PRIVATE_KEY
- name: Wait for docker
  image: docker
  commands:
  - timeout 30s /bin/sh -c 'while [ ! -S /var/run/docker.sock ]; do sleep 1; done'
  volumes:
  - name: dockersock
    path: /var/run
- name: Build artifacts
  image: docker
  commands:
  - apk add --no-cache make
  - chown -R $UID:$GID /go
  - cd /go/src/github.com/gravitational/teleport
  - make -C build.assets release-386
  environment:
    ARCH: "386"
    GID: "1000"
    GOCACHE: /go/cache
    GOPATH: /go
    OS: linux
    UID: "1000"
  volumes:
  - name: dockersock
    path: /var/run
- name: Send Slack notification
  image: plugins/slack
  settings:
    webhook:
      from_secret: SLACK_WEBHOOK_DEV_TELEPORT
  template:
  - |
    *{{#success build.status}}✔{{ else }}✘{{/success}} {{ uppercasefirst build.status }}: Build #{{ build.number }}* (type: `{{ build.event }}`)
    `${DRONE_STAGE_NAME}` artifact build failed.
    *Warning:* This is a genuine failure to build the Teleport binary from `{{ build.branch }}` (likely due to a bad merge or commit) and should be investigated immediately.
    Commit: <https://github.com/{{ repo.owner }}/{{ repo.name }}/commit/{{ build.commit }}|{{ truncate build.commit 8 }}>
    Branch: <https://github.com/{{ repo.owner }}/{{ repo.name }}/commits/{{ build.branch }}|{{ repo.owner }}/{{ repo.name }}:{{ build.branch }}>
    Author: <https://github.com/{{ build.author }}|{{ build.author }}>
    <{{ build.link }}|Visit Drone build page ↗>
  when:
    status:
    - failure
services:
- name: Start Docker
  image: docker:dind
  privileged: true
  volumes:
  - name: dockersock
    path: /var/run
volumes:
- name: dockersock
  temp: {}

---
################################################
# Generated using dronegen, do not edit by hand!
# Use 'make dronegen' to update.
# Generated at dronegen/push.go (main.pushPipeline)
################################################

kind: pipeline
type: kubernetes
name: push-build-linux-amd64-fips
environment:
  BUILDBOX_VERSION: teleport11
  GID: "1000"
  RUNTIME: go1.19.2
  UID: "1000"
trigger:
  event:
    include:
    - push
    exclude:
    - pull_request
  repo:
    include:
    - gravitational/*
  branch:
    include:
    - master
    - branch/*
workspace:
  path: /go
clone:
  disable: true
steps:
- name: Check out code
  image: docker:git
  commands:
  - mkdir -pv "/go/src/github.com/gravitational/teleport"
  - cd "/go/src/github.com/gravitational/teleport"
  - git init
  - git remote add origin ${DRONE_REMOTE_URL}
  - git fetch origin --tags
  - git checkout -qf "${DRONE_COMMIT_SHA}"
  - git submodule update --init webassets || true
  - mkdir -m 0700 /root/.ssh && echo "$GITHUB_PRIVATE_KEY" > /root/.ssh/id_rsa &&
    chmod 600 /root/.ssh/id_rsa
  - ssh-keyscan -H github.com > /root/.ssh/known_hosts 2>/dev/null && chmod 600 /root/.ssh/known_hosts
  - git submodule update --init e
  - git submodule update --init --recursive webassets || true
  - mkdir -pv /go/cache
  - rm -f /root/.ssh/id_rsa
  - if [[ "${DRONE_TAG}" != "" ]]; then echo "${DRONE_TAG##v}" > /go/.version.txt;
    else egrep ^VERSION Makefile | cut -d= -f2 > /go/.version.txt; fi; cat /go/.version.txt
  environment:
    GITHUB_PRIVATE_KEY:
      from_secret: GITHUB_PRIVATE_KEY
- name: Wait for docker
  image: docker
  commands:
  - timeout 30s /bin/sh -c 'while [ ! -S /var/run/docker.sock ]; do sleep 1; done'
  volumes:
  - name: dockersock
    path: /var/run
- name: Build artifacts
  image: docker
  commands:
  - apk add --no-cache make
  - chown -R $UID:$GID /go
  - cd /go/src/github.com/gravitational/teleport
  - export VERSION=$(cat /go/.version.txt)
  - make -C build.assets release-amd64-centos7-fips
  environment:
    ARCH: amd64
    FIPS: "yes"
    GID: "1000"
    GOCACHE: /go/cache
    GOPATH: /go
    OS: linux
    UID: "1000"
  volumes:
  - name: dockersock
    path: /var/run
- name: Send Slack notification
  image: plugins/slack
  settings:
    webhook:
      from_secret: SLACK_WEBHOOK_DEV_TELEPORT
  template:
  - |
    *{{#success build.status}}✔{{ else }}✘{{/success}} {{ uppercasefirst build.status }}: Build #{{ build.number }}* (type: `{{ build.event }}`)
    `${DRONE_STAGE_NAME}` artifact build failed.
    *Warning:* This is a genuine failure to build the Teleport binary from `{{ build.branch }}` (likely due to a bad merge or commit) and should be investigated immediately.
    Commit: <https://github.com/{{ repo.owner }}/{{ repo.name }}/commit/{{ build.commit }}|{{ truncate build.commit 8 }}>
    Branch: <https://github.com/{{ repo.owner }}/{{ repo.name }}/commits/{{ build.branch }}|{{ repo.owner }}/{{ repo.name }}:{{ build.branch }}>
    Author: <https://github.com/{{ build.author }}|{{ build.author }}>
    <{{ build.link }}|Visit Drone build page ↗>
  when:
    status:
    - failure
services:
- name: Start Docker
  image: docker:dind
  privileged: true
  volumes:
  - name: dockersock
    path: /var/run
volumes:
- name: dockersock
  temp: {}

---
################################################
# Generated using dronegen, do not edit by hand!
# Use 'make dronegen' to update.
# Generated at dronegen/push.go (main.pushPipeline)
################################################

kind: pipeline
type: kubernetes
name: push-build-windows-amd64
environment:
  BUILDBOX_VERSION: teleport11
  GID: "1000"
  RUNTIME: go1.19.2
  UID: "1000"
trigger:
  event:
    include:
    - push
    exclude:
    - pull_request
  repo:
    include:
    - gravitational/*
  branch:
    include:
    - master
    - branch/*
workspace:
  path: /go
clone:
  disable: true
steps:
- name: Check out code
  image: docker:git
  commands:
  - mkdir -pv "/go/src/github.com/gravitational/teleport"
  - cd "/go/src/github.com/gravitational/teleport"
  - git init
  - git remote add origin ${DRONE_REMOTE_URL}
  - git fetch origin --tags
  - git checkout -qf "${DRONE_COMMIT_SHA}"
  - git submodule update --init webassets || true
  - mkdir -m 0700 /root/.ssh && echo "$GITHUB_PRIVATE_KEY" > /root/.ssh/id_rsa &&
    chmod 600 /root/.ssh/id_rsa
  - ssh-keyscan -H github.com > /root/.ssh/known_hosts 2>/dev/null && chmod 600 /root/.ssh/known_hosts
  - git submodule update --init e
  - git submodule update --init --recursive webassets || true
  - mkdir -pv /go/cache
  - rm -f /root/.ssh/id_rsa
  environment:
    GITHUB_PRIVATE_KEY:
      from_secret: GITHUB_PRIVATE_KEY
- name: Wait for docker
  image: docker
  commands:
  - timeout 30s /bin/sh -c 'while [ ! -S /var/run/docker.sock ]; do sleep 1; done'
  volumes:
  - name: dockersock
    path: /var/run
- name: Build artifacts
  image: docker
  commands:
  - apk add --no-cache make
  - chown -R $UID:$GID /go
  - cd /go/src/github.com/gravitational/teleport
  - make -C build.assets release-windows-unsigned
  environment:
    ARCH: amd64
    GID: "1000"
    GOCACHE: /go/cache
    GOPATH: /go
    OS: windows
    UID: "1000"
  volumes:
  - name: dockersock
    path: /var/run
- name: Send Slack notification
  image: plugins/slack
  settings:
    webhook:
      from_secret: SLACK_WEBHOOK_DEV_TELEPORT
  template:
  - |
    *{{#success build.status}}✔{{ else }}✘{{/success}} {{ uppercasefirst build.status }}: Build #{{ build.number }}* (type: `{{ build.event }}`)
    `${DRONE_STAGE_NAME}` artifact build failed.
    *Warning:* This is a genuine failure to build the Teleport binary from `{{ build.branch }}` (likely due to a bad merge or commit) and should be investigated immediately.
    Commit: <https://github.com/{{ repo.owner }}/{{ repo.name }}/commit/{{ build.commit }}|{{ truncate build.commit 8 }}>
    Branch: <https://github.com/{{ repo.owner }}/{{ repo.name }}/commits/{{ build.branch }}|{{ repo.owner }}/{{ repo.name }}:{{ build.branch }}>
    Author: <https://github.com/{{ build.author }}|{{ build.author }}>
    <{{ build.link }}|Visit Drone build page ↗>
  when:
    status:
    - failure
services:
- name: Start Docker
  image: docker:dind
  privileged: true
  volumes:
  - name: dockersock
    path: /var/run
volumes:
- name: dockersock
  temp: {}

---
################################################
# Generated using dronegen, do not edit by hand!
# Use 'make dronegen' to update.
# Generated at dronegen/mac.go (main.newDarwinPipeline)
################################################

kind: pipeline
type: exec
name: push-build-darwin-amd64
trigger:
  event:
    include:
    - push
    exclude:
    - pull_request
  repo:
    include:
    - gravitational/*
  branch:
    include:
    - master
    - branch/*
workspace:
  path: /tmp/push-build-darwin-amd64
platform:
  os: darwin
  arch: amd64
clone:
  disable: true
concurrency:
  limit: 1
steps:
- name: Set up exec runner storage
  commands:
  - set -u
  - mkdir -p $WORKSPACE_DIR
  - chmod -R u+rw $WORKSPACE_DIR
  - rm -rf $WORKSPACE_DIR/go $WORKSPACE_DIR/.ssh
  environment:
    WORKSPACE_DIR: /tmp/push-build-darwin-amd64
- name: Check out code
  commands:
  - set -u
  - mkdir -p $WORKSPACE_DIR/go/src/github.com/gravitational/teleport
  - cd $WORKSPACE_DIR/go/src/github.com/gravitational/teleport
  - git clone https://github.com/gravitational/${DRONE_REPO_NAME}.git .
  - git checkout ${DRONE_TAG:-$DRONE_COMMIT}
  - mkdir -m 0700 $WORKSPACE_DIR/.ssh && echo "$GITHUB_PRIVATE_KEY" > $WORKSPACE_DIR/.ssh/id_rsa
    && chmod 600 $WORKSPACE_DIR/.ssh/id_rsa
  - ssh-keyscan -H github.com > $WORKSPACE_DIR/.ssh/known_hosts 2>/dev/null
  - chmod 600 $WORKSPACE_DIR/.ssh/known_hosts
  - mkdir -p $WORKSPACE_DIR/go/src/github.com/gravitational/webapps
  - cd $WORKSPACE_DIR/go/src/github.com/gravitational/webapps
  - git clone https://github.com/gravitational/webapps.git .
  - git checkout $($WORKSPACE_DIR/go/src/github.com/gravitational/teleport/build.assets/webapps/webapps-version.sh)
  - GIT_SSH_COMMAND='ssh -i $WORKSPACE_DIR/.ssh/id_rsa -o UserKnownHostsFile=$WORKSPACE_DIR/.ssh/known_hosts
    -F /dev/null' git submodule update --init packages/webapps.e
  - cd $WORKSPACE_DIR/go/src/github.com/gravitational/teleport
  - GIT_SSH_COMMAND='ssh -i $WORKSPACE_DIR/.ssh/id_rsa -o UserKnownHostsFile=$WORKSPACE_DIR/.ssh/known_hosts
    -F /dev/null' git submodule update --init e
  - GIT_SSH_COMMAND='ssh -i $WORKSPACE_DIR/.ssh/id_rsa -o UserKnownHostsFile=$WORKSPACE_DIR/.ssh/known_hosts
    -F /dev/null' git submodule update --init --recursive webassets || true
  - rm -rf $WORKSPACE_DIR/.ssh
  - mkdir -p $WORKSPACE_DIR/go/cache
  environment:
    GITHUB_PRIVATE_KEY:
      from_secret: GITHUB_PRIVATE_KEY
    WORKSPACE_DIR: /tmp/push-build-darwin-amd64
- name: Install Go Toolchain
  commands:
  - set -u
  - mkdir -p /tmp/build-$DRONE_BUILD_NUMBER-$DRONE_BUILD_CREATED/toolchains
  - curl --silent -O https://dl.google.com/go/$RUNTIME.darwin-amd64.tar.gz
  - tar -C  /tmp/build-$DRONE_BUILD_NUMBER-$DRONE_BUILD_CREATED/toolchains -xzf $RUNTIME.darwin-amd64.tar.gz
  - rm -rf $RUNTIME.darwin-amd64.tar.gz
  environment:
    RUNTIME: go1.19.2
- name: Install Rust Toolchain
  commands:
  - set -u
  - export PATH=/Users/$(whoami)/.cargo/bin:$PATH
  - mkdir -p /tmp/build-$DRONE_BUILD_NUMBER-$DRONE_BUILD_CREATED/toolchains
  - export RUST_VERSION=$(make -C $WORKSPACE_DIR/go/src/github.com/gravitational/teleport/build.assets
    print-rust-version)
  - export CARGO_HOME=/tmp/build-$DRONE_BUILD_NUMBER-$DRONE_BUILD_CREATED/toolchains/cargo
  - export RUST_HOME=$CARGO_HOME
  - export RUSTUP_HOME=/tmp/build-$DRONE_BUILD_NUMBER-$DRONE_BUILD_CREATED/toolchains/rustup
  - rustup toolchain install $RUST_VERSION
  environment:
    WORKSPACE_DIR: /tmp/push-build-darwin-amd64
- name: Install Node Toolchain
  commands:
  - set -u
  - export NODE_VERSION=$(make -C $WORKSPACE_DIR/go/src/github.com/gravitational/teleport/build.assets
    print-node-version)
  - export TOOLCHAIN_DIR=/tmp/build-$DRONE_BUILD_NUMBER-$DRONE_BUILD_CREATED/toolchains
  - export NODE_DIR=$TOOLCHAIN_DIR/node-v$NODE_VERSION-darwin-x64
  - mkdir -p $TOOLCHAIN_DIR
  - curl --silent -O https://nodejs.org/dist/v$NODE_VERSION/node-v$NODE_VERSION-darwin-x64.tar.gz
  - tar -C $TOOLCHAIN_DIR -xzf node-v$NODE_VERSION-darwin-x64.tar.gz
  - rm -f node-v$NODE_VERSION-darwin-x64.tar.gz
  - export PATH=$NODE_DIR/bin:$PATH
  - corepack enable yarn
  - echo Node reporting version $(node --version)
  - echo Yarn reporting version $(yarn --version)
  environment:
    WORKSPACE_DIR: /tmp/push-build-darwin-amd64
- name: Build Mac artifacts (binaries and Teleport Connect)
  commands:
  - set -u
  - export HOME=/Users/$(whoami)
  - export TOOLCHAIN_DIR=/tmp/build-$DRONE_BUILD_NUMBER-$DRONE_BUILD_CREATED/toolchains
  - export NODE_VERSION=$(make -C $WORKSPACE_DIR/go/src/github.com/gravitational/teleport/build.assets
    print-node-version)
  - export NODE_HOME=$TOOLCHAIN_DIR/node-v$NODE_VERSION-darwin-x64
  - export PATH=$NODE_HOME/bin:$PATH
  - export RUST_VERSION=$(make -C $WORKSPACE_DIR/go/src/github.com/gravitational/teleport/build.assets
    print-rust-version)
  - export CARGO_HOME=/tmp/build-$DRONE_BUILD_NUMBER-$DRONE_BUILD_CREATED/toolchains/cargo
  - export RUST_HOME=$CARGO_HOME
  - export RUSTUP_HOME=/tmp/build-$DRONE_BUILD_NUMBER-$DRONE_BUILD_CREATED/toolchains/rustup
  - export PATH=$CARGO_HOME/bin:/Users/build/.cargo/bin:$PATH
  - rustup override set $RUST_VERSION
  - export PATH=$TOOLCHAIN_DIR/go/bin:$PATH
  - cd $WORKSPACE_DIR/go/src/github.com/gravitational/teleport
  - build.assets/build-fido2-macos.sh build
  - export PKG_CONFIG_PATH="$(build.assets/build-fido2-macos.sh pkg_config_path)"
  - make clean release OS=$OS ARCH=$ARCH FIDO2=yes TOUCHID=yes
  - export VERSION=$(make -C $WORKSPACE_DIR/go/src/github.com/gravitational/teleport
    print-version)
  - export BUILD_NUMBER=$DRONE_BUILD_NUMBER
  - security unlock-keychain -p $${BUILDBOX_PASSWORD} login.keychain
  - security find-identity -v
  - export CSC_NAME=0FFD3E3413AB4C599C53FBB1D8CA690915E33D83
  - export DEBUG="electron-*"
  - export CONNECT_TSH_BIN_PATH=$WORKSPACE_DIR/go/src/github.com/gravitational/teleport/build/tsh
  - cd $WORKSPACE_DIR/go/src/github.com/gravitational/webapps
  - yarn install && yarn build-term && yarn package-term -c.extraMetadata.version=$VERSION
  environment:
    ARCH: amd64
    BUILDBOX_PASSWORD:
      from_secret: BUILDBOX_PASSWORD
    GOCACHE: /tmp/push-build-darwin-amd64/go/cache
    GOPATH: /tmp/push-build-darwin-amd64/go
    OS: darwin
    WORKSPACE_DIR: /tmp/push-build-darwin-amd64
- name: Clean up toolchains (post)
  commands:
  - set -u
  - export PATH=/Users/$(whoami)/.cargo/bin:$PATH
  - export CARGO_HOME=/tmp/build-$DRONE_BUILD_NUMBER-$DRONE_BUILD_CREATED/toolchains/cargo
  - export RUST_HOME=$CARGO_HOME
  - export RUSTUP_HOME=/tmp/build-$DRONE_BUILD_NUMBER-$DRONE_BUILD_CREATED/toolchains/rustup
  - export RUST_VERSION=$(make -C $WORKSPACE_DIR/go/src/github.com/gravitational/teleport/build.assets
    print-rust-version)
  - cd $WORKSPACE_DIR/go/src/github.com/gravitational/teleport
  - rustup override unset
  - rustup toolchain uninstall $RUST_VERSION
  - rm -rf /tmp/build-$DRONE_BUILD_NUMBER-$DRONE_BUILD_CREATED
  environment:
    WORKSPACE_DIR: /tmp/push-build-darwin-amd64
  when:
    status:
    - success
    - failure
- name: Clean up exec runner storage (post)
  commands:
  - set -u
  - chmod -R u+rw $WORKSPACE_DIR
  - rm -rf $WORKSPACE_DIR/go $WORKSPACE_DIR/.ssh
  environment:
    WORKSPACE_DIR: /tmp/push-build-darwin-amd64
- name: Send Slack notification (exec)
  commands:
  - |2

    export DRONE_BUILD_LINK="${DRONE_SYSTEM_PROTO}://${DRONE_SYSTEM_HOSTNAME}/${DRONE_REPO_OWNER}/${DRONE_REPO_NAME}/${DRONE_BUILD_NUMBER}"
    export GOOS=$(go env GOOS)
    export GOARCH=$(go env GOARCH)
  - |2-

    curl -sL -X POST -H 'Content-type: application/json' --data "{\"text\":\"Warning: \`${GOOS}-${GOARCH}\` artifact build failed for [\`${DRONE_REPO_NAME}\`] - please investigate immediately!\nBranch: \`${DRONE_BRANCH}\`\nCommit: \`${DRONE_COMMIT_SHA}\`\nLink: $DRONE_BUILD_LINK\"}" $SLACK_WEBHOOK_DEV_TELEPORT
  environment:
    SLACK_WEBHOOK_DEV_TELEPORT:
      from_secret: SLACK_WEBHOOK_DEV_TELEPORT
  when:
    status:
    - failure

---
################################################
# Generated using dronegen, do not edit by hand!
# Use 'make dronegen' to update.
# Generated at dronegen/windows.go (main.newWindowsPipeline)
################################################

kind: pipeline
type: exec
name: push-build-native-windows-amd64
trigger:
  event:
    include:
    - push
    exclude:
    - pull_request
  repo:
    include:
    - gravitational/*
  branch:
    include:
    - master
    - branch/*
workspace:
  path: C:/Drone/Workspace/push-build-native-windows-amd64
platform:
  os: windows
  arch: amd64
clone:
  disable: true
concurrency:
  limit: 1
steps:
- name: Check out Teleport
  commands:
  - $ErrorActionPreference = 'Stop'
  - $Workspace = "$Env:WORKSPACE_DIR/$Env:DRONE_BUILD_NUMBER"
  - $TeleportSrc = "$Workspace/go/src/github.com/gravitational/teleport"
  - $WebappsSrc = "$Workspace/go/src/github.com/gravitational/webapps"
  - $TeleportRev = if ($Env:DRONE_TAG -ne $null) { $Env:DRONE_TAG } else { $Env:DRONE_COMMIT
    }
  - New-Item -Path $TeleportSrc -ItemType Directory | Out-Null
  - cd $TeleportSrc
  - git clone https://github.com/gravitational/${DRONE_REPO_NAME}.git .
  - git checkout $TeleportRev
  - New-Item -Path $WebappsSrc -ItemType Directory | Out-Null
  - cd $WebappsSrc
  - git clone https://github.com/gravitational/webapps.git .
  - git checkout $(& $TeleportSrc/build.assets/webapps/webapps-version.ps1)
  environment:
    WORKSPACE_DIR: C:/Drone/Workspace/push-build-native-windows-amd64
- name: Checkout Submodules
  commands:
  - $ErrorActionPreference = 'Stop'
  - $Workspace = "$Env:WORKSPACE_DIR/$Env:DRONE_BUILD_NUMBER"
  - $TeleportSrc = "$Workspace/go/src/github.com/gravitational/teleport"
  - $WebappsSrc = "$Workspace/go/src/github.com/gravitational/webapps"
  - . "$TeleportSrc/build.assets/windows/build.ps1"
  - Enable-Git -Workspace $Workspace -PrivateKey $Env:GITHUB_PRIVATE_KEY
  - cd $TeleportSrc
  - git submodule update --init e
  - git submodule update --init --recursive webassets
  - cd $WebappsSrc
  - git submodule update --init packages/webapps.e
  - Reset-Git -Workspace $Workspace
  environment:
    GITHUB_PRIVATE_KEY:
      from_secret: GITHUB_PRIVATE_KEY
    WORKSPACE_DIR: C:/Drone/Workspace/push-build-native-windows-amd64
- name: Install Node Toolchain
  commands:
  - $ProgressPreference = 'SilentlyContinue'
  - $ErrorActionPreference = 'Stop'
  - $Workspace = "$Env:WORKSPACE_DIR/$Env:DRONE_BUILD_NUMBER"
  - $TeleportSrc = "$Workspace/go/src/github.com/gravitational/teleport"
  - . "$TeleportSrc/build.assets/windows/build.ps1"
  - Push-Location "$TeleportSrc/build.assets"
  - $NodeVersion = $(make print-node-version).Trim()
  - Pop-Location
  - Install-Node -NodeVersion $NodeVersion -ToolchainDir "$Workspace/toolchains"
  environment:
    WORKSPACE_DIR: C:/Drone/Workspace/push-build-native-windows-amd64
- name: Install Go Toolchain
  commands:
  - $ProgressPreference = 'SilentlyContinue'
  - $ErrorActionPreference = 'Stop'
  - $Workspace = "$Env:WORKSPACE_DIR/$Env:DRONE_BUILD_NUMBER"
  - $TeleportSrc = "$Workspace/go/src/github.com/gravitational/teleport"
  - . "$TeleportSrc/build.assets/windows/build.ps1"
  - Push-Location "$TeleportSrc/build.assets"
  - $GoVersion = $(make print-go-version).TrimStart("go")
  - Pop-Location
  - Install-Go -GoVersion $GoVersion -ToolchainDir "$Workspace/toolchains"
  environment:
    WORKSPACE_DIR: C:/Drone/Workspace/push-build-native-windows-amd64
- name: Build tsh
  commands:
  - $ErrorActionPreference = 'Stop'
  - $Workspace = "$Env:WORKSPACE_DIR/$Env:DRONE_BUILD_NUMBER"
  - $Env:GOCACHE = "$Workspace/gocache"
  - $TeleportSrc = "$Workspace/go/src/github.com/gravitational/teleport"
  - . "$TeleportSrc/build.assets/windows/build.ps1"
  - Enable-Go -ToolchainDir "$Workspace/toolchains"
  - cd $TeleportSrc
  - $Env:GCO_ENABLED=1
  - go build -o build/tsh.exe ./tool/tsh
  environment:
    WINDOWS_SIGNING_CERT:
      from_secret: WINDOWS_SIGNING_CERT
    WORKSPACE_DIR: C:/Drone/Workspace/push-build-native-windows-amd64
- name: Build Teleport Connect
  commands:
  - $ErrorActionPreference = 'Stop'
  - $Workspace = "$Env:WORKSPACE_DIR/$Env:DRONE_BUILD_NUMBER"
  - $TeleportSrc = "$Workspace/go/src/github.com/gravitational/teleport"
  - $WebappsSrc = "$Workspace/go/src/github.com/gravitational/webapps"
  - . "$TeleportSrc/build.assets/windows/build.ps1"
  - Enable-Node -ToolchainDir "$Workspace/toolchains"
  - Push-Location $TeleportSrc
  - $TeleportVersion=$(make print-version).Trim()
  - Pop-Location
  - cd $WebappsSrc
  - $Env:CONNECT_TSH_BIN_PATH="$TeleportSrc\build\tsh.exe"
  - yarn install --frozen-lockfile
  - yarn build-term
  - yarn package-term "-c.extraMetadata.version=$TeleportVersion"
  environment:
    CSC_LINK:
      from_secret: WINDOWS_SIGNING_CERT
    WORKSPACE_DIR: C:/Drone/Workspace/push-build-native-windows-amd64
- name: Clean up workspace (post)
  commands:
  - $ErrorActionPreference = 'Continue'
  - Remove-Item -Recurse -Force -Path "$Env:WORKSPACE_DIR/$Env:DRONE_BUILD_NUMBER"
  environment:
    WORKSPACE_DIR: C:/Drone/Workspace/push-build-native-windows-amd64
  when:
    status:
    - success
    - failure
- name: Send Slack notification (exec)
  commands:
  - $Workspace = "$Env:WORKSPACE_DIR/$Env:DRONE_BUILD_NUMBER"
  - $TeleportSrc = "$Workspace/go/src/github.com/gravitational/teleport"
  - . "$TeleportSrc/build.assets/windows/build.ps1"
  - Send-ErrorMessage
  environment:
    SLACK_WEBHOOK_DEV_TELEPORT:
      from_secret: SLACK_WEBHOOK_DEV_TELEPORT
    WORKSPACE_DIR: C:/Drone/Workspace/push-build-native-windows-amd64
  when:
    status:
    - failure

---
################################################
# Generated using dronegen, do not edit by hand!
# Use 'make dronegen' to update.
# Generated at dronegen/relcli.go (main.relcliPipeline)
################################################

kind: pipeline
type: kubernetes
name: clean-up-previous-build
environment:
  RELCLI_IMAGE: 146628656107.dkr.ecr.us-west-2.amazonaws.com/gravitational/relcli:v1.1.70
trigger:
  event:
    include:
    - tag
  ref:
    include:
    - refs/tags/v*
  repo:
    include:
    - gravitational/*
clone:
  disable: true
steps:
- name: Check if commit is tagged
  image: alpine
  commands:
  - '[ -n ${DRONE_TAG} ] || (echo ''DRONE_TAG is not set. Is the commit tagged?''
    && exit 1)'
- name: Wait for docker
  image: docker
  commands:
  - timeout 30s /bin/sh -c 'while [ ! -S /var/run/docker.sock ]; do sleep 1; done'
  volumes:
  - name: dockersock
    path: /var/run
- name: Assume AWS Role
  image: amazon/aws-cli
  commands:
  - aws sts get-caller-identity
  - |-
    printf "[default]\naws_access_key_id = %s\naws_secret_access_key = %s\naws_session_token = %s\n" \
      $(aws sts assume-role \
        --role-arn "$AWS_ROLE" \
        --role-session-name $(echo "drone-${DRONE_REPO}-${DRONE_BUILD_NUMBER}" | sed "s|/|-|g") \
        --query "Credentials.[AccessKeyId,SecretAccessKey,SessionToken]" \
        --output text) \
      > /root/.aws/credentials
  - unset AWS_ACCESS_KEY_ID AWS_SECRET_ACCESS_KEY
  - aws sts get-caller-identity --profile default
  environment:
    AWS_ACCESS_KEY_ID:
      from_secret: TELEPORT_BUILD_USER_READ_ONLY_KEY
    AWS_ROLE:
      from_secret: TELEPORT_BUILD_READ_ONLY_AWS_ROLE
    AWS_SECRET_ACCESS_KEY:
      from_secret: TELEPORT_BUILD_USER_READ_ONLY_SECRET
  volumes:
  - name: awsconfig
    path: /root/.aws
- name: Pull relcli
  image: docker:cli
  commands:
  - apk add --no-cache aws-cli
  - aws ecr get-login-password | docker login -u="AWS" --password-stdin 146628656107.dkr.ecr.us-west-2.amazonaws.com
  - docker pull $RELCLI_IMAGE
  environment:
    AWS_DEFAULT_REGION: us-west-2
  volumes:
  - name: dockersock
    path: /var/run
  - name: awsconfig
    path: /root/.aws
- name: Clean up previously built artifacts
  image: docker:git
  commands:
  - mkdir -p /tmpfs/creds
  - echo "$RELEASES_CERT" | base64 -d > "$RELCLI_CERT"
  - echo "$RELEASES_KEY" | base64 -d > "$RELCLI_KEY"
  - trap "rm -rf /tmpfs/creds" EXIT
  - |-
    docker run -i -v /tmpfs/creds:/tmpfs/creds \
      -e DRONE_REPO -e DRONE_TAG -e RELCLI_BASE_URL -e RELCLI_CERT -e RELCLI_KEY \
      $RELCLI_IMAGE relcli auto_destroy -f -v 6
  environment:
    RELCLI_BASE_URL: https://releases-prod.platform.teleport.sh
    RELCLI_CERT: /tmpfs/creds/releases.crt
    RELCLI_KEY: /tmpfs/creds/releases.key
    RELEASES_CERT:
      from_secret: RELEASES_CERT
    RELEASES_KEY:
      from_secret: RELEASES_KEY
  volumes:
  - name: dockersock
    path: /var/run
  - name: tmpfs
    path: /tmpfs
  - name: awsconfig
    path: /root/.aws
services:
- name: Start Docker
  image: docker:dind
  privileged: true
  volumes:
  - name: tmpfs
    path: /tmpfs
  - name: dockersock
    path: /var/run
volumes:
- name: dockersock
  temp: {}
- name: tmpfs
  temp:
    medium: memory
- name: awsconfig
  temp: {}

---
################################################
# Generated using dronegen, do not edit by hand!
# Use 'make dronegen' to update.
# Generated at dronegen/windows.go (main.newWindowsPipeline)
################################################

kind: pipeline
type: exec
name: build-native-windows-amd64
trigger:
  event:
    include:
    - tag
  ref:
    include:
    - refs/tags/v*
  repo:
    include:
    - gravitational/*
workspace:
  path: C:/Drone/Workspace/build-native-windows-amd64
platform:
  os: windows
  arch: amd64
clone:
  disable: true
depends_on:
- clean-up-previous-build
concurrency:
  limit: 1
steps:
- name: Check out Teleport
  commands:
  - $ErrorActionPreference = 'Stop'
  - $Workspace = "$Env:WORKSPACE_DIR/$Env:DRONE_BUILD_NUMBER"
  - $TeleportSrc = "$Workspace/go/src/github.com/gravitational/teleport"
  - $WebappsSrc = "$Workspace/go/src/github.com/gravitational/webapps"
  - $TeleportRev = if ($Env:DRONE_TAG -ne $null) { $Env:DRONE_TAG } else { $Env:DRONE_COMMIT
    }
  - New-Item -Path $TeleportSrc -ItemType Directory | Out-Null
  - cd $TeleportSrc
  - git clone https://github.com/gravitational/${DRONE_REPO_NAME}.git .
  - git checkout $TeleportRev
  - New-Item -Path $WebappsSrc -ItemType Directory | Out-Null
  - cd $WebappsSrc
  - git clone https://github.com/gravitational/webapps.git .
  - git checkout $(& $TeleportSrc/build.assets/webapps/webapps-version.ps1)
  environment:
    WORKSPACE_DIR: C:/Drone/Workspace/build-native-windows-amd64
- name: Checkout Submodules
  commands:
  - $ErrorActionPreference = 'Stop'
  - $Workspace = "$Env:WORKSPACE_DIR/$Env:DRONE_BUILD_NUMBER"
  - $TeleportSrc = "$Workspace/go/src/github.com/gravitational/teleport"
  - $WebappsSrc = "$Workspace/go/src/github.com/gravitational/webapps"
  - . "$TeleportSrc/build.assets/windows/build.ps1"
  - Enable-Git -Workspace $Workspace -PrivateKey $Env:GITHUB_PRIVATE_KEY
  - cd $TeleportSrc
  - git submodule update --init e
  - git submodule update --init --recursive webassets
  - cd $WebappsSrc
  - git submodule update --init packages/webapps.e
  - Reset-Git -Workspace $Workspace
  environment:
    GITHUB_PRIVATE_KEY:
      from_secret: GITHUB_PRIVATE_KEY
    WORKSPACE_DIR: C:/Drone/Workspace/build-native-windows-amd64
- name: Install Node Toolchain
  commands:
  - $ProgressPreference = 'SilentlyContinue'
  - $ErrorActionPreference = 'Stop'
  - $Workspace = "$Env:WORKSPACE_DIR/$Env:DRONE_BUILD_NUMBER"
  - $TeleportSrc = "$Workspace/go/src/github.com/gravitational/teleport"
  - . "$TeleportSrc/build.assets/windows/build.ps1"
  - Push-Location "$TeleportSrc/build.assets"
  - $NodeVersion = $(make print-node-version).Trim()
  - Pop-Location
  - Install-Node -NodeVersion $NodeVersion -ToolchainDir "$Workspace/toolchains"
  environment:
    WORKSPACE_DIR: C:/Drone/Workspace/build-native-windows-amd64
- name: Install Go Toolchain
  commands:
  - $ProgressPreference = 'SilentlyContinue'
  - $ErrorActionPreference = 'Stop'
  - $Workspace = "$Env:WORKSPACE_DIR/$Env:DRONE_BUILD_NUMBER"
  - $TeleportSrc = "$Workspace/go/src/github.com/gravitational/teleport"
  - . "$TeleportSrc/build.assets/windows/build.ps1"
  - Push-Location "$TeleportSrc/build.assets"
  - $GoVersion = $(make print-go-version).TrimStart("go")
  - Pop-Location
  - Install-Go -GoVersion $GoVersion -ToolchainDir "$Workspace/toolchains"
  environment:
    WORKSPACE_DIR: C:/Drone/Workspace/build-native-windows-amd64
- name: Build tsh
  commands:
  - $ErrorActionPreference = 'Stop'
  - $Workspace = "$Env:WORKSPACE_DIR/$Env:DRONE_BUILD_NUMBER"
  - $Env:GOCACHE = "$Workspace/gocache"
  - $TeleportSrc = "$Workspace/go/src/github.com/gravitational/teleport"
  - . "$TeleportSrc/build.assets/windows/build.ps1"
  - Enable-Go -ToolchainDir "$Workspace/toolchains"
  - cd $TeleportSrc
  - $Env:GCO_ENABLED=1
  - go build -o build/tsh.exe ./tool/tsh
  environment:
    WINDOWS_SIGNING_CERT:
      from_secret: WINDOWS_SIGNING_CERT
    WORKSPACE_DIR: C:/Drone/Workspace/build-native-windows-amd64
- name: Build Teleport Connect
  commands:
  - $ErrorActionPreference = 'Stop'
  - $Workspace = "$Env:WORKSPACE_DIR/$Env:DRONE_BUILD_NUMBER"
  - $TeleportSrc = "$Workspace/go/src/github.com/gravitational/teleport"
  - $WebappsSrc = "$Workspace/go/src/github.com/gravitational/webapps"
  - . "$TeleportSrc/build.assets/windows/build.ps1"
  - Enable-Node -ToolchainDir "$Workspace/toolchains"
  - Push-Location $TeleportSrc
  - $TeleportVersion=$(make print-version).Trim()
  - Pop-Location
  - cd $WebappsSrc
  - $Env:CONNECT_TSH_BIN_PATH="$TeleportSrc\build\tsh.exe"
  - yarn install --frozen-lockfile
  - yarn build-term
  - yarn package-term "-c.extraMetadata.version=$TeleportVersion"
  environment:
    CSC_LINK:
      from_secret: WINDOWS_SIGNING_CERT
    WORKSPACE_DIR: C:/Drone/Workspace/build-native-windows-amd64
- name: Assume AWS Role
  commands:
  - $Workspace = "$Env:WORKSPACE_DIR/$Env:DRONE_BUILD_NUMBER"
  - $TeleportSrc = "$Workspace/go/src/github.com/gravitational/teleport"
  - $AwsSharedCredentialsFile = "$Workspace/credentials"
  - $SessionName = "drone-$Env:DRONE_REPO-$Env:DRONE_BUILD_NUMBER".replace("/", "-")
  - . "$TeleportSrc/build.assets/windows/build.ps1"
  - Get-STSCallerIdentity
  - Save-Role -RoleArn $Env:AWS_ROLE -RoleSessionName $SessionName -FilePath $AwsSharedCredentialsFile
  - 'Get-ChildItem -Path Env: | Where-Object {($_.Name -Like "AWS_SECRET_ACCESS_KEY")
    -or ($_.Name -Like "AWS_ACCESS_KEY_ID") } | Remove-Item'
  - Get-STSCallerIdentity -ProfileLocation $AwsSharedCredentialsFile
  environment:
    AWS_ACCESS_KEY_ID:
      from_secret: AWS_ACCESS_KEY_ID
    AWS_ROLE:
      from_secret: AWS_ROLE
    AWS_SECRET_ACCESS_KEY:
      from_secret: AWS_SECRET_ACCESS_KEY
    WORKSPACE_DIR: C:/Drone/Workspace/build-native-windows-amd64
- name: Upload Artifacts
  commands:
  - $Workspace = "$Env:WORKSPACE_DIR/$Env:DRONE_BUILD_NUMBER"
  - $TeleportSrc = "$Workspace/go/src/github.com/gravitational/teleport"
  - $WebappsSrc = "$Workspace/go/src/github.com/gravitational/webapps"
  - $TeleportVersion=$Env:DRONE_TAG.TrimStart('v')
  - $AwsSharedCredentialsFile = "$Workspace/credentials"
  - $OutputsDir="$Workspace/outputs"
  - New-Item -Path "$OutputsDir" -ItemType 'Directory' | Out-Null
  - Get-ChildItem "$WebappsSrc/packages/teleterm/build/release
  - Copy-Item -Path "$WebappsSrc/packages/teleterm/build/release/Teleport Connect
    Setup*.exe" -Destination $OutputsDir
  - . "$TeleportSrc/build.assets/windows/build.ps1"
  - Format-FileHashes -PathGlob "$OutputsDir/*.exe"
  - Copy-Artifacts -ProfileLocation $AwsSharedCredentialsFile -Path $OutputsDir -Bucket
    $Env:AWS_S3_BUCKET -DstRoot "/teleport/tag/$TeleportVersion"
  environment:
    AWS_REGION: us-west-2
    AWS_S3_BUCKET:
      from_secret: AWS_S3_BUCKET
    WORKSPACE_DIR: C:/Drone/Workspace/build-native-windows-amd64
- name: Register artifacts
  commands:
  - $ErrorActionPreference = 'Stop'
  - $ProgressPreference = 'SilentlyContinue'
  - $Workspace = "$Env:WORKSPACE_DIR/$Env:DRONE_BUILD_NUMBER"
  - $TeleportSrc = "$Workspace/go/src/github.com/gravitational/teleport"
  - $OutputsDir = "$Workspace/outputs"
  - $relcliUrl = 'https://cdn.teleport.dev/relcli-v1.1.70-windows.exe'
  - $relcliSha256 = '1cd0e4e2912ded6c6b61a82018ac3d76eac091f9719b5a80795d79ff194788a7'
  - . "$TeleportSrc/build.assets/windows/build.ps1"
  - Get-Relcli -Url $relcliUrl -Sha256 $relcliSha256 -Workspace $Workspace
  - Register-Artifacts -Workspace $Workspace -Outputs $OutputsDir
  environment:
    RELCLI_BASE_URL: https://releases-prod.platform.teleport.sh
    RELEASES_CERT:
      from_secret: RELEASES_CERT
    RELEASES_KEY:
      from_secret: RELEASES_KEY
    WORKSPACE_DIR: C:/Drone/Workspace/build-native-windows-amd64
- name: Clean up workspace (post)
  commands:
  - $ErrorActionPreference = 'Continue'
  - Remove-Item -Recurse -Force -Path "$Env:WORKSPACE_DIR/$Env:DRONE_BUILD_NUMBER"
  environment:
    WORKSPACE_DIR: C:/Drone/Workspace/build-native-windows-amd64
  when:
    status:
    - success
    - failure

---
################################################
# Generated using dronegen, do not edit by hand!
# Use 'make dronegen' to update.
# Generated at dronegen/push.go (main.pushPipeline)
################################################

kind: pipeline
type: kubernetes
name: push-build-linux-arm
environment:
  BUILDBOX_VERSION: teleport11
  GID: "1000"
  RUNTIME: go1.19.2
  UID: "1000"
trigger:
  event:
    include:
    - push
    exclude:
    - pull_request
  repo:
    include:
    - gravitational/*
  branch:
    include:
    - master
    - branch/*
workspace:
  path: /go
clone:
  disable: true
steps:
- name: Check out code
  image: docker:git
  commands:
  - mkdir -pv "/go/src/github.com/gravitational/teleport"
  - cd "/go/src/github.com/gravitational/teleport"
  - git init
  - git remote add origin ${DRONE_REMOTE_URL}
  - git fetch origin --tags
  - git checkout -qf "${DRONE_COMMIT_SHA}"
  - git submodule update --init webassets || true
  - mkdir -m 0700 /root/.ssh && echo "$GITHUB_PRIVATE_KEY" > /root/.ssh/id_rsa &&
    chmod 600 /root/.ssh/id_rsa
  - ssh-keyscan -H github.com > /root/.ssh/known_hosts 2>/dev/null && chmod 600 /root/.ssh/known_hosts
  - git submodule update --init e
  - git submodule update --init --recursive webassets || true
  - mkdir -pv /go/cache
  - rm -f /root/.ssh/id_rsa
  environment:
    GITHUB_PRIVATE_KEY:
      from_secret: GITHUB_PRIVATE_KEY
- name: Wait for docker
  image: docker
  commands:
  - timeout 30s /bin/sh -c 'while [ ! -S /var/run/docker.sock ]; do sleep 1; done'
  volumes:
  - name: dockersock
    path: /var/run
- name: Build artifacts
  image: docker
  commands:
  - apk add --no-cache make
  - chown -R $UID:$GID /go
  - cd /go/src/github.com/gravitational/teleport
  - make -C build.assets release-arm
  environment:
    ARCH: arm
    GID: "1000"
    GOCACHE: /go/cache
    GOPATH: /go
    OS: linux
    UID: "1000"
  volumes:
  - name: dockersock
    path: /var/run
- name: Send Slack notification
  image: plugins/slack
  settings:
    webhook:
      from_secret: SLACK_WEBHOOK_DEV_TELEPORT
  template:
  - |
    *{{#success build.status}}✔{{ else }}✘{{/success}} {{ uppercasefirst build.status }}: Build #{{ build.number }}* (type: `{{ build.event }}`)
    `${DRONE_STAGE_NAME}` artifact build failed.
    *Warning:* This is a genuine failure to build the Teleport binary from `{{ build.branch }}` (likely due to a bad merge or commit) and should be investigated immediately.
    Commit: <https://github.com/{{ repo.owner }}/{{ repo.name }}/commit/{{ build.commit }}|{{ truncate build.commit 8 }}>
    Branch: <https://github.com/{{ repo.owner }}/{{ repo.name }}/commits/{{ build.branch }}|{{ repo.owner }}/{{ repo.name }}:{{ build.branch }}>
    Author: <https://github.com/{{ build.author }}|{{ build.author }}>
    <{{ build.link }}|Visit Drone build page ↗>
  when:
    status:
    - failure
services:
- name: Start Docker
  image: docker:dind
  privileged: true
  volumes:
  - name: dockersock
    path: /var/run
volumes:
- name: dockersock
  temp: {}

---
################################################
# Generated using dronegen, do not edit by hand!
# Use 'make dronegen' to update.
# Generated at dronegen/push.go (main.pushPipeline)
################################################

kind: pipeline
type: kubernetes
name: push-build-linux-arm64
environment:
  BUILDBOX_VERSION: teleport11
  GID: "1000"
  RUNTIME: go1.19.2
  UID: "1000"
trigger:
  event:
    include:
    - push
    exclude:
    - pull_request
  repo:
    include:
    - gravitational/*
  branch:
    include:
    - master
    - branch/*
workspace:
  path: /go
clone:
  disable: true
steps:
- name: Check out code
  image: docker:git
  commands:
  - mkdir -pv "/go/src/github.com/gravitational/teleport"
  - cd "/go/src/github.com/gravitational/teleport"
  - git init
  - git remote add origin ${DRONE_REMOTE_URL}
  - git fetch origin --tags
  - git checkout -qf "${DRONE_COMMIT_SHA}"
  - git submodule update --init webassets || true
  - mkdir -m 0700 /root/.ssh && echo "$GITHUB_PRIVATE_KEY" > /root/.ssh/id_rsa &&
    chmod 600 /root/.ssh/id_rsa
  - ssh-keyscan -H github.com > /root/.ssh/known_hosts 2>/dev/null && chmod 600 /root/.ssh/known_hosts
  - git submodule update --init e
  - git submodule update --init --recursive webassets || true
  - mkdir -pv /go/cache
  - rm -f /root/.ssh/id_rsa
  environment:
    GITHUB_PRIVATE_KEY:
      from_secret: GITHUB_PRIVATE_KEY
- name: Wait for docker
  image: docker
  commands:
  - timeout 30s /bin/sh -c 'while [ ! -S /var/run/docker.sock ]; do sleep 1; done'
  volumes:
  - name: dockersock
    path: /var/run
- name: Build artifacts
  image: docker
  commands:
  - apk add --no-cache make
  - chown -R $UID:$GID /go
  - cd /go/src/github.com/gravitational/teleport
  - make -C build.assets release-arm64
  environment:
    ARCH: arm64
    GID: "1000"
    GOCACHE: /go/cache
    GOPATH: /go
    OS: linux
    UID: "1000"
  volumes:
  - name: dockersock
    path: /var/run
- name: Send Slack notification
  image: plugins/slack
  settings:
    webhook:
      from_secret: SLACK_WEBHOOK_DEV_TELEPORT
  template:
  - |
    *{{#success build.status}}✔{{ else }}✘{{/success}} {{ uppercasefirst build.status }}: Build #{{ build.number }}* (type: `{{ build.event }}`)
    `${DRONE_STAGE_NAME}` artifact build failed.
    *Warning:* This is a genuine failure to build the Teleport binary from `{{ build.branch }}` (likely due to a bad merge or commit) and should be investigated immediately.
    Commit: <https://github.com/{{ repo.owner }}/{{ repo.name }}/commit/{{ build.commit }}|{{ truncate build.commit 8 }}>
    Branch: <https://github.com/{{ repo.owner }}/{{ repo.name }}/commits/{{ build.branch }}|{{ repo.owner }}/{{ repo.name }}:{{ build.branch }}>
    Author: <https://github.com/{{ build.author }}|{{ build.author }}>
    <{{ build.link }}|Visit Drone build page ↗>
  when:
    status:
    - failure
services:
- name: Start Docker
  image: docker:dind
  privileged: true
  volumes:
  - name: dockersock
    path: /var/run
volumes:
- name: dockersock
  temp: {}

---
kind: pipeline
type: kubernetes
name: teleport-docker-cron

trigger:
  cron:
    - teleport-docker-cron
  repo:
    include:
      - gravitational/teleport

workspace:
  path: /go

clone:
  disable: false

steps:
  - name: Set up variables and Dockerfile
    image: docker:git
    environment:
      # increment these variables when a new major/minor version is released to bump the automatic builds
      # this only needs to be done on the master branch, as that's the branch that the Drone cron is configured for
      # build major version images which are just teleport:x
      CURRENT_VERSION_ROOT: v10
      PREVIOUS_VERSION_ONE_ROOT: v9
      PREVIOUS_VERSION_TWO_ROOT: v8
    commands:
      - apk --update --no-cache add curl go
      - mkdir -p /go/build && cd /go/build
      # CURRENT_VERSION
      - (cd /go/build.assets/tooling && go run ./cmd/query-latest $CURRENT_VERSION_ROOT > /go/build/CURRENT_VERSION_TAG.txt)
      - echo "$(cat /go/build/CURRENT_VERSION_TAG.txt | cut -d. -f1 | tr -d '^v')" > /go/build/CURRENT_VERSION_TAG_GENERIC.txt
      # PREVIOUS_VERSION_ONE
      - (cd /go/build.assets/tooling && go run ./cmd/query-latest $PREVIOUS_VERSION_ONE_ROOT > /go/build/PREVIOUS_VERSION_ONE_TAG.txt)
      - echo "$(cat /go/build/PREVIOUS_VERSION_ONE_TAG.txt | cut -d. -f1 | tr -d '^v')" > /go/build/PREVIOUS_VERSION_ONE_TAG_GENERIC.txt
      # PREVIOUS_VERSION_TWO
      - (cd /go/build.assets/tooling && go run ./cmd/query-latest $PREVIOUS_VERSION_TWO_ROOT > /go/build/PREVIOUS_VERSION_TWO_TAG.txt)
      - echo "$(cat /go/build/PREVIOUS_VERSION_TWO_TAG.txt | cut -d. -f1 | tr -d '^v')" > /go/build/PREVIOUS_VERSION_TWO_TAG_GENERIC.txt
      # list versions
      - for FILE in /go/build/*.txt; do echo $FILE; cat $FILE; done
      # get Dockerfiles
      - curl -Ls -o /go/build/Dockerfile-cron https://raw.githubusercontent.com/gravitational/teleport/${DRONE_SOURCE_BRANCH:-master}/build.assets/Dockerfile-cron
      - curl -Ls -o /go/build/Dockerfile-cron-v8 https://raw.githubusercontent.com/gravitational/teleport/${DRONE_SOURCE_BRANCH:-master}/build.assets/Dockerfile-cron-v8

      # wait for Docker to be ready
      - sleep 3

  - name: Build and push Teleport containers (CURRENT_VERSION)
    image: docker
    environment:
      OS: linux
      ARCH: amd64
      QUAY_USERNAME:
        from_secret: PRODUCTION_QUAYIO_DOCKER_USERNAME
      QUAY_PASSWORD:
        from_secret: PRODUCTION_QUAYIO_DOCKER_PASSWORD
    volumes:
      - name: dockersock
        path: /var/run
    commands:
      - export VERSION_TAG=$(cat /go/build/CURRENT_VERSION_TAG.txt)
      - export OSS_IMAGE_NAME="quay.io/gravitational/teleport:$(cat /go/build/CURRENT_VERSION_TAG_GENERIC.txt)"
      - export ENT_IMAGE_NAME="quay.io/gravitational/teleport-ent:$(cat /go/build/CURRENT_VERSION_TAG_GENERIC.txt)"
      - export ENT_FIPS_IMAGE_NAME="quay.io/gravitational/teleport-ent:$(cat /go/build/CURRENT_VERSION_TAG_GENERIC.txt)-fips"
      - docker login -u="$QUAY_USERNAME" -p="$QUAY_PASSWORD" quay.io
      # OSS
      - docker build --target teleport --build-arg DOWNLOAD_TYPE=teleport --build-arg VERSION_TAG=$VERSION_TAG --build-arg OS=$OS --build-arg ARCH=$ARCH -t $OSS_IMAGE_NAME -f /go/build/Dockerfile-cron /go/build
      - docker push $OSS_IMAGE_NAME
      # Enterprise
      - docker build --target teleport --build-arg DOWNLOAD_TYPE=teleport-ent --build-arg VERSION_TAG=$VERSION_TAG --build-arg OS=$OS --build-arg ARCH=$ARCH  -t $ENT_IMAGE_NAME -f /go/build/Dockerfile-cron /go/build
      - docker push $ENT_IMAGE_NAME
      # Enterprise FIPS
      - docker build --target teleport-fips --build-arg DOWNLOAD_TYPE=teleport-ent --build-arg EXTRA_DOWNLOAD_ARGS="-fips" --build-arg VERSION_TAG=$VERSION_TAG --build-arg OS=$OS --build-arg ARCH=$ARCH -t $ENT_FIPS_IMAGE_NAME -f /go/build/Dockerfile-cron /go/build
      - docker push $ENT_FIPS_IMAGE_NAME

  - name: Build and push Teleport containers (PREVIOUS_VERSION_ONE)
    image: docker
    environment:
      OS: linux
      ARCH: amd64
      QUAY_USERNAME:
        from_secret: PRODUCTION_QUAYIO_DOCKER_USERNAME
      QUAY_PASSWORD:
        from_secret: PRODUCTION_QUAYIO_DOCKER_PASSWORD
    volumes:
      - name: dockersock
        path: /var/run
    commands:
      - export VERSION_TAG=$(cat /go/build/PREVIOUS_VERSION_ONE_TAG.txt)
      - export OSS_IMAGE_NAME="quay.io/gravitational/teleport:$(cat /go/build/PREVIOUS_VERSION_ONE_TAG_GENERIC.txt)"
      - export ENT_IMAGE_NAME="quay.io/gravitational/teleport-ent:$(cat /go/build/PREVIOUS_VERSION_ONE_TAG_GENERIC.txt)"
      - export ENT_FIPS_IMAGE_NAME="quay.io/gravitational/teleport-ent:$(cat /go/build/PREVIOUS_VERSION_ONE_TAG_GENERIC.txt)-fips"
      - docker login -u="$QUAY_USERNAME" -p="$QUAY_PASSWORD" quay.io
      # OSS
      - docker build --target teleport --build-arg DOWNLOAD_TYPE=teleport --build-arg VERSION_TAG=$VERSION_TAG --build-arg OS=$OS --build-arg ARCH=$ARCH -t $OSS_IMAGE_NAME -f /go/build/Dockerfile-cron /go/build
      - docker push $OSS_IMAGE_NAME
      # Enterprise
      - docker build --target teleport --build-arg DOWNLOAD_TYPE=teleport-ent --build-arg VERSION_TAG=$VERSION_TAG --build-arg OS=$OS --build-arg ARCH=$ARCH  -t $ENT_IMAGE_NAME -f /go/build/Dockerfile-cron /go/build
      - docker push $ENT_IMAGE_NAME
      # Enterprise FIPS
      - docker build --target teleport-fips --build-arg DOWNLOAD_TYPE=teleport-ent --build-arg EXTRA_DOWNLOAD_ARGS="-fips" --build-arg VERSION_TAG=$VERSION_TAG --build-arg OS=$OS --build-arg ARCH=$ARCH -t $ENT_FIPS_IMAGE_NAME -f /go/build/Dockerfile-cron /go/build
      - docker push $ENT_FIPS_IMAGE_NAME

  - name: Build and push Teleport containers (PREVIOUS_VERSION_TWO)
    image: docker
    environment:
      OS: linux
      ARCH: amd64
      QUAY_USERNAME:
        from_secret: PRODUCTION_QUAYIO_DOCKER_USERNAME
      QUAY_PASSWORD:
        from_secret: PRODUCTION_QUAYIO_DOCKER_PASSWORD
    volumes:
      - name: dockersock
        path: /var/run
    commands:
      - export VERSION_TAG=$(cat /go/build/PREVIOUS_VERSION_TWO_TAG.txt)
      - export OSS_IMAGE_NAME="quay.io/gravitational/teleport:$(cat /go/build/PREVIOUS_VERSION_TWO_TAG_GENERIC.txt)"
      - export ENT_IMAGE_NAME="quay.io/gravitational/teleport-ent:$(cat /go/build/PREVIOUS_VERSION_TWO_TAG_GENERIC.txt)"
      - export ENT_FIPS_IMAGE_NAME="quay.io/gravitational/teleport-ent:$(cat /go/build/PREVIOUS_VERSION_TWO_TAG_GENERIC.txt)-fips"
      - docker login -u="$QUAY_USERNAME" -p="$QUAY_PASSWORD" quay.io
      # OSS
      # TODO(logand22): Remove v8 when Teleport 11 is released
      - docker build --target teleport --build-arg DOWNLOAD_TYPE=teleport --build-arg VERSION_TAG=$VERSION_TAG --build-arg OS=$OS --build-arg ARCH=$ARCH -t $OSS_IMAGE_NAME -f /go/build/Dockerfile-cron-v8 /go/build
      - docker push $OSS_IMAGE_NAME
      # Enterprise
      # TODO(logand22): Remove v8 when Teleport 11 is released
      - docker build --target teleport --build-arg DOWNLOAD_TYPE=teleport-ent --build-arg VERSION_TAG=$VERSION_TAG --build-arg OS=$OS --build-arg ARCH=$ARCH  -t $ENT_IMAGE_NAME -f /go/build/Dockerfile-cron-v8 /go/build
      - docker push $ENT_IMAGE_NAME
      # Enterprise FIPS
      # TODO(logand22): Remove v8 when Teleport 11 is released
      - docker build --target teleport-fips --build-arg DOWNLOAD_TYPE=teleport-ent --build-arg EXTRA_DOWNLOAD_ARGS="-fips" --build-arg VERSION_TAG=$VERSION_TAG --build-arg OS=$OS --build-arg ARCH=$ARCH -t $ENT_FIPS_IMAGE_NAME -f /go/build/Dockerfile-cron-v8 /go/build
      - docker push $ENT_FIPS_IMAGE_NAME

  - name: Build/push Teleport Lab Docker image
    image: docker:git
    environment:
      OS: linux
      ARCH: amd64
    settings:
      username:
        from_secret: PRODUCTION_QUAYIO_DOCKER_USERNAME
      password:
        from_secret: PRODUCTION_QUAYIO_DOCKER_PASSWORD
    volumes:
      - name: dockersock
        path: /var/run
    commands:
      - export TELEPORT_TAG=$(cat /go/build/CURRENT_VERSION_TAG.txt | tr -d '^v')
      - export TELEPORT_LAB_IMAGE_NAME="quay.io/gravitational/teleport-lab:$(cat /go/build/CURRENT_VERSION_TAG_GENERIC.txt)"
       # Check out code
      - mkdir -p /go/src/github.com/gravitational/teleport
      - cd /go/src/github.com/gravitational/teleport
      - git init && git remote add origin ${DRONE_REMOTE_URL}
      - git fetch origin
      - git checkout -qf ${DRONE_COMMIT_SHA}
      # Build and push Teleport lab image
      - docker login -u="$PLUGIN_USERNAME" -p="$PLUGIN_PASSWORD" quay.io
      - docker build --build-arg TELEPORT_TAG=$TELEPORT_TAG -t $TELEPORT_LAB_IMAGE_NAME /go/src/github.com/gravitational/teleport/docker/sshd
      - docker push $TELEPORT_LAB_IMAGE_NAME

services:
  - name: Start Docker
    image: docker:dind
    privileged: true
    volumes:
      - name: dockersock
        path: /var/run

volumes:
  - name: dockersock
    temp: {}

---
kind: pipeline
type: kubernetes
name: teleport-docker-cron-ecr

trigger:
  cron:
    - teleport-docker-cron-ecr
  repo:
    include:
      - gravitational/teleport

workspace:
  path: /go

clone:
  disable: false

steps:
  - name: Set up variables and Dockerfile
    image: docker:git
    environment:
      # increment these variables when a new major/minor version is released to bump the automatic builds
      # this only needs to be done on the master branch, as that's the branch that the Drone cron is configured for
      # build major version images which are just teleport:x
      CURRENT_VERSION_ROOT: v10
      PREVIOUS_VERSION_ONE_ROOT: v9
      PREVIOUS_VERSION_TWO_ROOT: v8
    commands:
      - apk --update --no-cache add curl go
      - mkdir -p /go/build && cd /go/build
      # CURRENT_VERSION
      - (cd /go/build.assets/tooling && go run ./cmd/query-latest $CURRENT_VERSION_ROOT > /go/build/CURRENT_VERSION_TAG.txt)
      - echo "$(cat /go/build/CURRENT_VERSION_TAG.txt | cut -d. -f1 | tr -d '^v')" > /go/build/CURRENT_VERSION_TAG_GENERIC.txt
      # PREVIOUS_VERSION_ONE
      - (cd /go/build.assets/tooling && go run ./cmd/query-latest $PREVIOUS_VERSION_ONE_ROOT > /go/build/PREVIOUS_VERSION_ONE_TAG.txt)
      - echo "$(cat /go/build/PREVIOUS_VERSION_ONE_TAG.txt | cut -d. -f1 | tr -d '^v')" > /go/build/PREVIOUS_VERSION_ONE_TAG_GENERIC.txt
      # PREVIOUS_VERSION_TWO
      - (cd /go/build.assets/tooling && go run ./cmd/query-latest $PREVIOUS_VERSION_TWO_ROOT > /go/build/PREVIOUS_VERSION_TWO_TAG.txt)
      - echo "$(cat /go/build/PREVIOUS_VERSION_TWO_TAG.txt | cut -d. -f1 | tr -d '^v')" > /go/build/PREVIOUS_VERSION_TWO_TAG_GENERIC.txt
      # list versions
      - for FILE in /go/build/*.txt; do echo $FILE; cat $FILE; done
      # get Dockerfiles
      - curl -Ls -o /go/build/Dockerfile-cron https://raw.githubusercontent.com/gravitational/teleport/${DRONE_SOURCE_BRANCH:-master}/build.assets/Dockerfile-cron
      - curl -Ls -o /go/build/Dockerfile-cron-v8 https://raw.githubusercontent.com/gravitational/teleport/${DRONE_SOURCE_BRANCH:-master}/build.assets/Dockerfile-cron-v8
      # wait for Docker to be ready
      - sleep 3

  - name: Configure Staging AWS Profile
    image: amazon/aws-cli
    commands:
    - aws sts get-caller-identity
    - |-
      printf "[staging]\naws_access_key_id = %s\naws_secret_access_key = %s\naws_session_token = %s\n" \
        $(aws sts assume-role \
          --role-arn "$AWS_ROLE" \
          --role-session-name $(echo "drone-${DRONE_REPO}-${DRONE_BUILD_NUMBER}" | sed "s|/|-|g") \
          --query "Credentials.[AccessKeyId,SecretAccessKey,SessionToken]" \
          --output text) \
        > /root/.aws/credentials
    - unset AWS_ACCESS_KEY_ID AWS_SECRET_ACCESS_KEY
    - aws sts get-caller-identity --profile staging
    environment:
      AWS_ACCESS_KEY_ID:
        from_secret: STAGING_TELEPORT_DRONE_USER_ECR_KEY
      AWS_SECRET_ACCESS_KEY:
        from_secret: STAGING_TELEPORT_DRONE_USER_ECR_SECRET
      AWS_ROLE:
        from_secret: STAGING_TELEPORT_DRONE_ECR_AWS_ROLE
    volumes:
    - name: awsconfig
      path: /root/.aws

  - name: Configure Production AWS Profile
    image: amazon/aws-cli
    commands:
    - aws sts get-caller-identity
    - |-
      printf "[production]\naws_access_key_id = %s\naws_secret_access_key = %s\naws_session_token = %s\n" \
        $(aws sts assume-role \
          --role-arn "$AWS_ROLE" \
          --role-session-name $(echo "drone-${DRONE_REPO}-${DRONE_BUILD_NUMBER}" | sed "s|/|-|g") \
          --query "Credentials.[AccessKeyId,SecretAccessKey,SessionToken]" \
          --output text) \
        >> /root/.aws/credentials
    - unset AWS_ACCESS_KEY_ID AWS_SECRET_ACCESS_KEY
    - aws sts get-caller-identity --profile production
    environment:
      AWS_ACCESS_KEY_ID:
        from_secret: PRODUCTION_TELEPORT_DRONE_USER_ECR_KEY
      AWS_SECRET_ACCESS_KEY:
        from_secret: PRODUCTION_TELEPORT_DRONE_USER_ECR_SECRET
      AWS_ROLE:
        from_secret: PRODUCTION_TELEPORT_DRONE_ECR_AWS_ROLE
    volumes:
      - name: awsconfig
        path: /root/.aws

  - name: Build and push Teleport containers (CURRENT_VERSION)
    image: docker
    environment:
      OS: linux
      ARCH: amd64
    volumes:
      - name: dockersock
        path: /var/run
      - name: awsconfig
        path: /root/.aws
    commands:
      - apk add --no-cache aws-cli
      - export VERSION_TAG=$(cat /go/build/CURRENT_VERSION_TAG.txt)
      - export CURRENT_DATE=$(date '+%Y%m%d%H%M')
      # Staging image names
      - export OSS_IMAGE_NAME_STAGE="146628656107.dkr.ecr.us-west-2.amazonaws.com/gravitational/teleport:$(cat /go/build/CURRENT_VERSION_TAG_GENERIC.txt)-$CURRENT_DATE"
      - export ENT_IMAGE_NAME_STAGE="146628656107.dkr.ecr.us-west-2.amazonaws.com/gravitational/teleport-ent:$(cat /go/build/CURRENT_VERSION_TAG_GENERIC.txt)-$CURRENT_DATE"
      - export ENT_FIPS_IMAGE_NAME_STAGE="146628656107.dkr.ecr.us-west-2.amazonaws.com/gravitational/teleport-ent:$(cat /go/build/CURRENT_VERSION_TAG_GENERIC.txt)-fips-$CURRENT_DATE"
      # Production image names
      - export OSS_IMAGE_NAME_PROD="public.ecr.aws/gravitational/teleport:$(cat /go/build/CURRENT_VERSION_TAG_GENERIC.txt)"
      - export ENT_IMAGE_NAME_PROD="public.ecr.aws/gravitational/teleport-ent:$(cat /go/build/CURRENT_VERSION_TAG_GENERIC.txt)"
      - export ENT_FIPS_IMAGE_NAME_PROD="public.ecr.aws/gravitational/teleport-ent:$(cat /go/build/CURRENT_VERSION_TAG_GENERIC.txt)-fips"
      # Authenticate to staging registry
      - aws ecr get-login-password --profile staging --region=us-west-2 | docker login -u="AWS" --password-stdin 146628656107.dkr.ecr.us-west-2.amazonaws.com
      # OSS
      - docker build --target teleport --build-arg DOWNLOAD_TYPE=teleport --build-arg VERSION_TAG=$VERSION_TAG --build-arg OS=$OS --build-arg ARCH=$ARCH -t $OSS_IMAGE_NAME_STAGE -f /go/build/Dockerfile-cron /go/build
      - docker push $OSS_IMAGE_NAME_STAGE
      # Enterprise
      - docker build --target teleport --build-arg DOWNLOAD_TYPE=teleport-ent --build-arg VERSION_TAG=$VERSION_TAG --build-arg OS=$OS --build-arg ARCH=$ARCH  -t $ENT_IMAGE_NAME_STAGE -f /go/build/Dockerfile-cron /go/build
      - docker push $ENT_IMAGE_NAME_STAGE
      # Enterprise FIPS
      - docker build --target teleport-fips --build-arg DOWNLOAD_TYPE=teleport-ent --build-arg EXTRA_DOWNLOAD_ARGS="-fips" --build-arg VERSION_TAG=$VERSION_TAG --build-arg OS=$OS --build-arg ARCH=$ARCH -t $ENT_FIPS_IMAGE_NAME_STAGE -f /go/build/Dockerfile-cron /go/build
      - docker push $ENT_FIPS_IMAGE_NAME_STAGE
      # Authenticate to production registry
      - docker logout 146628656107.dkr.ecr.us-west-2.amazonaws.com
      - aws ecr-public get-login-password --profile production --region=us-east-1 | docker login -u="AWS" --password-stdin public.ecr.aws
      # Retag images
      - docker tag $OSS_IMAGE_NAME_STAGE $OSS_IMAGE_NAME_PROD
      - docker tag $ENT_IMAGE_NAME_STAGE $ENT_IMAGE_NAME_PROD
      - docker tag $ENT_FIPS_IMAGE_NAME_STAGE $ENT_FIPS_IMAGE_NAME_PROD
      # Promote to production registry
      - docker push $ENT_IMAGE_NAME_PROD
      - docker push $OSS_IMAGE_NAME_PROD
      - docker push $ENT_FIPS_IMAGE_NAME_PROD

  - name: Build and push Teleport containers (PREVIOUS_VERSION_ONE)
    image: docker
    environment:
      OS: linux
      ARCH: amd64
    volumes:
      - name: dockersock
        path: /var/run
      - name: awsconfig
        path: /root/.aws
    commands:
      - apk add --no-cache aws-cli
      - export VERSION_TAG=$(cat /go/build/PREVIOUS_VERSION_ONE_TAG.txt)
      - export CURRENT_DATE=$(date '+%Y%m%d%H%M')
      # Staging image names
      - export OSS_IMAGE_NAME_STAGE="146628656107.dkr.ecr.us-west-2.amazonaws.com/gravitational/teleport:$(cat /go/build/PREVIOUS_VERSION_ONE_TAG_GENERIC.txt)-$CURRENT_DATE"
      - export ENT_IMAGE_NAME_STAGE="146628656107.dkr.ecr.us-west-2.amazonaws.com/gravitational/teleport-ent:$(cat /go/build/PREVIOUS_VERSION_ONE_TAG_GENERIC.txt)-$CURRENT_DATE"
      - export ENT_FIPS_IMAGE_NAME_STAGE="146628656107.dkr.ecr.us-west-2.amazonaws.com/gravitational/teleport-ent:$(cat /go/build/PREVIOUS_VERSION_ONE_TAG_GENERIC.txt)-fips-$CURRENT_DATE"
      # Production image names
      - export OSS_IMAGE_NAME_PROD="public.ecr.aws/gravitational/teleport:$(cat /go/build/PREVIOUS_VERSION_ONE_TAG_GENERIC.txt)"
      - export ENT_IMAGE_NAME_PROD="public.ecr.aws/gravitational/teleport-ent:$(cat /go/build/PREVIOUS_VERSION_ONE_TAG_GENERIC.txt)"
      - export ENT_FIPS_IMAGE_NAME_PROD="public.ecr.aws/gravitational/teleport-ent:$(cat /go/build/PREVIOUS_VERSION_ONE_TAG_GENERIC.txt)-fips"
      # Authenticate to staging registry
      - aws ecr get-login-password --profile staging --region=us-west-2 | docker login -u="AWS" --password-stdin 146628656107.dkr.ecr.us-west-2.amazonaws.com
      # OSS
      - docker build --target teleport --build-arg DOWNLOAD_TYPE=teleport --build-arg VERSION_TAG=$VERSION_TAG --build-arg OS=$OS --build-arg ARCH=$ARCH -t $OSS_IMAGE_NAME_STAGE -f /go/build/Dockerfile-cron /go/build
      - docker push $OSS_IMAGE_NAME_STAGE
      # Enterprise
      - docker build --target teleport --build-arg DOWNLOAD_TYPE=teleport-ent --build-arg VERSION_TAG=$VERSION_TAG --build-arg OS=$OS --build-arg ARCH=$ARCH  -t $ENT_IMAGE_NAME_STAGE -f /go/build/Dockerfile-cron /go/build
      - docker push $ENT_IMAGE_NAME_STAGE
      # Enterprise FIPS
      - docker build --target teleport-fips --build-arg DOWNLOAD_TYPE=teleport-ent --build-arg EXTRA_DOWNLOAD_ARGS="-fips" --build-arg VERSION_TAG=$VERSION_TAG --build-arg OS=$OS --build-arg ARCH=$ARCH -t $ENT_FIPS_IMAGE_NAME_STAGE -f /go/build/Dockerfile-cron /go/build
      - docker push $ENT_FIPS_IMAGE_NAME_STAGE
      # Authenticate to production registry
      - docker logout 146628656107.dkr.ecr.us-west-2.amazonaws.com
      - aws ecr-public get-login-password --profile production --region=us-east-1 | docker login -u="AWS" --password-stdin public.ecr.aws
      # Retag images
      - docker tag $OSS_IMAGE_NAME_STAGE $OSS_IMAGE_NAME_PROD
      - docker tag $ENT_IMAGE_NAME_STAGE $ENT_IMAGE_NAME_PROD
      - docker tag $ENT_FIPS_IMAGE_NAME_STAGE $ENT_FIPS_IMAGE_NAME_PROD
      # Promote to production registry
      - docker push $ENT_IMAGE_NAME_PROD
      - docker push $OSS_IMAGE_NAME_PROD
      - docker push $ENT_FIPS_IMAGE_NAME_PROD

  - name: Build and push Teleport containers (PREVIOUS_VERSION_TWO)
    image: docker
    environment:
      OS: linux
      ARCH: amd64
    volumes:
      - name: dockersock
        path: /var/run
      - name: awsconfig
        path: /root/.aws
    commands:
      - apk add --no-cache aws-cli
      - export CURRENT_DATE=$(date '+%Y%m%d%H%M')
      - export VERSION_TAG=$(cat /go/build/PREVIOUS_VERSION_TWO_TAG.txt)
      # Staging image names
      - export OSS_IMAGE_NAME_STAGE="146628656107.dkr.ecr.us-west-2.amazonaws.com/gravitational/teleport:$(cat /go/build/PREVIOUS_VERSION_TWO_TAG_GENERIC.txt)-$CURRENT_DATE"
      - export ENT_IMAGE_NAME_STAGE="146628656107.dkr.ecr.us-west-2.amazonaws.com/gravitational/teleport-ent:$(cat /go/build/PREVIOUS_VERSION_TWO_TAG_GENERIC.txt)-$CURRENT_DATE"
      - export ENT_FIPS_IMAGE_NAME_STAGE="146628656107.dkr.ecr.us-west-2.amazonaws.com/gravitational/teleport-ent:$(cat /go/build/PREVIOUS_VERSION_TWO_TAG_GENERIC.txt)-fips-$CURRENT_DATE"
      # Production image names
      - export OSS_IMAGE_NAME_PROD="public.ecr.aws/gravitational/teleport:$(cat /go/build/PREVIOUS_VERSION_TWO_TAG_GENERIC.txt)"
      - export ENT_IMAGE_NAME_PROD="public.ecr.aws/gravitational/teleport-ent:$(cat /go/build/PREVIOUS_VERSION_TWO_TAG_GENERIC.txt)"
      - export ENT_FIPS_IMAGE_NAME_PROD="public.ecr.aws/gravitational/teleport-ent:$(cat /go/build/PREVIOUS_VERSION_TWO_TAG_GENERIC.txt)-fips"
      # Authenticate to staging registry
      - aws ecr get-login-password --profile staging --region=us-west-2 | docker login -u="AWS" --password-stdin 146628656107.dkr.ecr.us-west-2.amazonaws.com
      # OSS
      - docker build --target teleport --build-arg DOWNLOAD_TYPE=teleport --build-arg VERSION_TAG=$VERSION_TAG --build-arg OS=$OS --build-arg ARCH=$ARCH -t $OSS_IMAGE_NAME_STAGE -f /go/build/Dockerfile-cron-v8 /go/build
      - docker push $OSS_IMAGE_NAME_STAGE
      # Enterprise
      - docker build --target teleport --build-arg DOWNLOAD_TYPE=teleport-ent --build-arg VERSION_TAG=$VERSION_TAG --build-arg OS=$OS --build-arg ARCH=$ARCH  -t $ENT_IMAGE_NAME_STAGE -f /go/build/Dockerfile-cron-v8 /go/build
      - docker push $ENT_IMAGE_NAME_STAGE
      # Enterprise FIPS
      - docker build --target teleport-fips --build-arg DOWNLOAD_TYPE=teleport-ent --build-arg EXTRA_DOWNLOAD_ARGS="-fips" --build-arg VERSION_TAG=$VERSION_TAG --build-arg OS=$OS --build-arg ARCH=$ARCH -t $ENT_FIPS_IMAGE_NAME_STAGE -f /go/build/Dockerfile-cron-v8 /go/build
      - docker push $ENT_FIPS_IMAGE_NAME_STAGE
      # Authenticate to production registry
      - docker logout 146628656107.dkr.ecr.us-west-2.amazonaws.com
      - aws ecr-public get-login-password --profile production --region=us-east-1 | docker login -u="AWS" --password-stdin public.ecr.aws
      # Retag images
      - docker tag $OSS_IMAGE_NAME_STAGE $OSS_IMAGE_NAME_PROD
      - docker tag $ENT_IMAGE_NAME_STAGE $ENT_IMAGE_NAME_PROD
      - docker tag $ENT_FIPS_IMAGE_NAME_STAGE $ENT_FIPS_IMAGE_NAME_PROD
      # Promote to production registry
      - docker push $ENT_IMAGE_NAME_PROD
      - docker push $OSS_IMAGE_NAME_PROD
      - docker push $ENT_FIPS_IMAGE_NAME_PROD

  - name: Build/push Teleport Lab Docker image
    image: docker:git
    environment:
      OS: linux
      ARCH: amd64
    volumes:
      - name: dockersock
        path: /var/run
      - name: awsconfig
        path: /root/.aws
    commands:
      - apk add --no-cache aws-cli
      - export CURRENT_DATE=$(date '+%Y%m%d%H%M')
      - export TELEPORT_TAG=$(cat /go/build/CURRENT_VERSION_TAG.txt | tr -d '^v')
      - export TELEPORT_LAB_IMAGE_NAME_STAGING="146628656107.dkr.ecr.us-west-2.amazonaws.com/gravitational/teleport-lab:$(cat /go/build/CURRENT_VERSION_TAG_GENERIC.txt)-$CURRENT_DATE"
      - export TELEPORT_LAB_IMAGE_NAME_PROD="public.ecr.aws/gravitational/teleport-lab:$(cat /go/build/CURRENT_VERSION_TAG_GENERIC.txt)"
       # Check out code
      - mkdir -p /go/src/github.com/gravitational/teleport
      - cd /go/src/github.com/gravitational/teleport
      - git init && git remote add origin ${DRONE_REMOTE_URL}
      - git fetch origin
      - git checkout -qf ${DRONE_COMMIT_SHA}
      # Authenticate to staging registry
      - aws ecr get-login-password --profile staging --region=us-west-2 | docker login -u="AWS" --password-stdin 146628656107.dkr.ecr.us-west-2.amazonaws.com
      # Build and push image
      - docker build --build-arg TELEPORT_TAG=$TELEPORT_TAG -t $TELEPORT_LAB_IMAGE_NAME_STAGING /go/src/github.com/gravitational/teleport/docker/sshd
      - docker push $TELEPORT_LAB_IMAGE_NAME_STAGING
      # Authenticate to production registry
      - docker logout 146628656107.dkr.ecr.us-west-2.amazonaws.com
      - aws ecr-public get-login-password --profile production --region=us-east-1 | docker login -u="AWS" --password-stdin public.ecr.aws
      # Push to production registry
      - docker tag $TELEPORT_LAB_IMAGE_NAME_STAGING $TELEPORT_LAB_IMAGE_NAME_PROD
      - docker push $TELEPORT_LAB_IMAGE_NAME_PROD

services:
  - name: Start Docker
    image: docker:dind
    privileged: true
    volumes:
      - name: dockersock
        path: /var/run

volumes:
  - name: dockersock
    temp: {}
  - name: awsconfig
    temp: {}

---
kind: pipeline
type: kubernetes
name: teleport-helm-cron

trigger:
  cron:
    - teleport-helm-cron
  repo:
    include:
      - gravitational/teleport

workspace:
  path: /go

clone:
  disable: true

steps:
  - name: Check out code
    image: alpine/git
    commands:
      - mkdir -p /go/src/github.com/gravitational/teleport
      - cd /go/src/github.com/gravitational/teleport
      - git clone https://github.com/gravitational/${DRONE_REPO_NAME}.git .
      - git checkout ${DRONE_COMMIT}
      - mkdir -p /go/chart
      - cd /go/chart

  - name: Assume AWS Role
    image: amazon/aws-cli
    commands:
      - aws sts get-caller-identity
      - |-
        printf "[default]\naws_access_key_id = %s\naws_secret_access_key = %s\naws_session_token = %s\n" \
          $(aws sts assume-role \
            --role-arn "$AWS_ROLE" \
            --role-session-name $(echo "drone-${DRONE_REPO}-${DRONE_BUILD_NUMBER}" | sed "s|/|-|g") \
            --query "Credentials.[AccessKeyId,SecretAccessKey,SessionToken]" \
            --output text) \
          > /root/.aws/credentials
      - unset AWS_ACCESS_KEY_ID AWS_SECRET_ACCESS_KEY
      - aws sts get-caller-identity --profile default
    environment:
      AWS_ACCESS_KEY_ID:
        from_secret: PRODUCTION_CHARTS_AWS_ACCESS_KEY_ID
      AWS_SECRET_ACCESS_KEY:
        from_secret: PRODUCTION_CHARTS_AWS_SECRET_ACCESS_KEY
      AWS_ROLE:
        from_secret: PRODUCTION_CHARTS_AWS_ROLE
    volumes:
      - name: awsconfig
        path: /root/.aws

  - name: Download chart repo contents
    image: amazon/aws-cli
    environment:
      AWS_S3_BUCKET:
        from_secret: PRODUCTION_CHARTS_AWS_S3_BUCKET
    volumes:
      - name: awsconfig
        path: /root/.aws
    commands:
      - mkdir -p /go/chart
      # download all previously packaged chart versions from the S3 bucket
      - aws s3 sync s3://$AWS_S3_BUCKET/ /go/chart

  - name: Package helm charts
    image: alpine/helm:latest
    commands:
      - cd /go/chart
      - helm package /go/src/github.com/gravitational/teleport/examples/chart/teleport-cluster
      - helm package /go/src/github.com/gravitational/teleport/examples/chart/teleport-kube-agent
      # copy index.html to root of the S3 bucket
      - cp /go/src/github.com/gravitational/teleport/examples/chart/index.html /go/chart
      # this will index all previous versions of the charts downloaded from the S3 bucket,
      # plus the just-packaged charts listed above
      - helm repo index /go/chart

  - name: Upload to S3
    image: amazon/aws-cli
    commands:
      - cd /go/chart
      - aws s3 sync --acl public-read . s3://$AWS_S3_BUCKET/
    environment:
      AWS_REGION: us-east-2
      AWS_S3_BUCKET:
        from_secret: PRODUCTION_CHARTS_AWS_S3_BUCKET
    volumes:
    - name: awsconfig
      path: /root/.aws

  - name: Send Slack notification
    image: plugins/slack
    settings:
      webhook:
        from_secret: SLACK_WEBHOOK_DEV_TELEPORT
      template: |
        *{{#success build.status}}✔{{ else }}✘{{/success}} {{ uppercasefirst build.status }}: Build #{{ build.number }}* (type: `{{ build.event }}`)
        Details: The `teleport-helm-cron` job in Drone failed to publish Helm charts to S3. This is unusual and should be investigated.
        Commit: <https://github.com/{{ repo.owner }}/{{ repo.name }}/commit/{{ build.commit }}|{{ truncate build.commit 8 }}>
        Branch: <https://github.com/{{ repo.owner }}/{{ repo.name }}/commits/{{ build.branch }}|{{ build.branch }}>
        Author: <https://github.com/{{ build.author }}|{{ build.author }}>
        <{{ build.link }}|Visit Drone build page ↗>
    when:
      status: [failure]

volumes:
  - name: awsconfig
    temp: {}
---
################################################
# Generated using dronegen, do not edit by hand!
# Use 'make dronegen' to update.
# Generated at dronegen/tag.go (main.tagPipeline)
################################################

kind: pipeline
type: kubernetes
name: build-linux-amd64-centos7
environment:
  BUILDBOX_VERSION: teleport11
  RUNTIME: go1.19.2
trigger:
  event:
    include:
    - tag
  ref:
    include:
    - refs/tags/v*
  repo:
    include:
    - gravitational/*
workspace:
  path: /go
clone:
  disable: true
depends_on:
- clean-up-previous-build
steps:
- name: Check out code
  image: docker:git
  commands:
  - mkdir -p /go/src/github.com/gravitational/teleport
  - cd /go/src/github.com/gravitational/teleport
  - git clone https://github.com/gravitational/${DRONE_REPO_NAME}.git .
  - git checkout ${DRONE_TAG:-$DRONE_COMMIT}
  - mkdir -m 0700 /root/.ssh && echo -n "$GITHUB_PRIVATE_KEY" > /root/.ssh/id_rsa
    && chmod 600 /root/.ssh/id_rsa
  - ssh-keyscan -H github.com > /root/.ssh/known_hosts 2>/dev/null && chmod 600 /root/.ssh/known_hosts
  - git submodule update --init e
  - git submodule update --init --recursive webassets || true
  - rm -f /root/.ssh/id_rsa
  - mkdir -p /go/cache /go/artifacts
  - |-
    VERSION=$(egrep ^VERSION Makefile | cut -d= -f2)
    if [ "$$VERSION" != "${DRONE_TAG##v}" ]; then
      echo "Mismatch between Makefile version: $$VERSION and git tag: $DRONE_TAG"
      exit 1
    fi
    echo "$$VERSION" > /go/.version.txt
  environment:
    GITHUB_PRIVATE_KEY:
      from_secret: GITHUB_PRIVATE_KEY
- name: Wait for docker
  image: docker
  commands:
  - timeout 30s /bin/sh -c 'while [ ! -S /var/run/docker.sock ]; do sleep 1; done'
  volumes:
  - name: dockersock
    path: /var/run
- name: Build artifacts
  image: docker
  commands:
  - apk add --no-cache make
  - chown -R $UID:$GID /go
  - cd /go/src/github.com/gravitational/teleport
  - make -C build.assets release-amd64-centos7
  environment:
    ARCH: amd64
    GID: "1000"
    GOCACHE: /go/cache
    GOPATH: /go
    OS: linux
    UID: "1000"
  volumes:
  - name: dockersock
    path: /var/run
- name: Copy artifacts
  image: docker
  commands:
  - cd /go/src/github.com/gravitational/teleport
  - find . -maxdepth 1 -iname "teleport*.tar.gz" -print -exec cp {} /go/artifacts
    \;
  - find e/ -maxdepth 1 -iname "teleport*.tar.gz" -print -exec cp {} /go/artifacts
    \;
  - export VERSION=$(cat /go/.version.txt)
  - mv /go/artifacts/teleport-v$${VERSION}-linux-amd64-bin.tar.gz /go/artifacts/teleport-v$${VERSION}-linux-amd64-centos7-bin.tar.gz
  - mv /go/artifacts/teleport-ent-v$${VERSION}-linux-amd64-bin.tar.gz /go/artifacts/teleport-ent-v$${VERSION}-linux-amd64-centos7-bin.tar.gz
  - cd /go/artifacts && for FILE in teleport*.tar.gz; do sha256sum $FILE > $FILE.sha256;
    done && ls -l
- name: Assume AWS Role
  image: amazon/aws-cli
  commands:
  - aws sts get-caller-identity
  - |-
    printf "[default]\naws_access_key_id = %s\naws_secret_access_key = %s\naws_session_token = %s\n" \
      $(aws sts assume-role \
        --role-arn "$AWS_ROLE" \
        --role-session-name $(echo "drone-${DRONE_REPO}-${DRONE_BUILD_NUMBER}" | sed "s|/|-|g") \
        --query "Credentials.[AccessKeyId,SecretAccessKey,SessionToken]" \
        --output text) \
      > /root/.aws/credentials
  - unset AWS_ACCESS_KEY_ID AWS_SECRET_ACCESS_KEY
  - aws sts get-caller-identity --profile default
  environment:
    AWS_ACCESS_KEY_ID:
      from_secret: AWS_ACCESS_KEY_ID
    AWS_ROLE:
      from_secret: AWS_ROLE
    AWS_SECRET_ACCESS_KEY:
      from_secret: AWS_SECRET_ACCESS_KEY
  volumes:
  - name: awsconfig
    path: /root/.aws
- name: Upload to S3
  image: amazon/aws-cli
  commands:
  - cd /go/artifacts/
  - aws s3 sync . s3://$AWS_S3_BUCKET/teleport/tag/${DRONE_TAG##v}
  environment:
    AWS_REGION: us-west-2
    AWS_S3_BUCKET:
      from_secret: AWS_S3_BUCKET
  volumes:
  - name: awsconfig
    path: /root/.aws
- name: Register artifacts
  image: docker
  commands:
  - WORKSPACE_DIR=$${WORKSPACE_DIR:-/}
  - VERSION=$(cat "$WORKSPACE_DIR/go/.version.txt")
  - RELEASES_HOST='https://releases-prod.platform.teleport.sh'
  - echo "$RELEASES_CERT" | base64 -d > "$WORKSPACE_DIR/releases.crt"
  - echo "$RELEASES_KEY" | base64 -d > "$WORKSPACE_DIR/releases.key"
  - trap "rm -f '$WORKSPACE_DIR/releases.crt' '$WORKSPACE_DIR/releases.key'" EXIT
  - CREDENTIALS="--cert $WORKSPACE_DIR/releases.crt --key $WORKSPACE_DIR/releases.key"
  - which curl || apk add --no-cache curl
  - |-
    cd "$WORKSPACE_DIR/go/artifacts"
    find . -type f ! -iname '*.sha256' ! -iname '*-unsigned.zip*' | while read -r file; do
      # Skip files that are not results of this build
      # (e.g. tarballs from which OS packages are made)
      [ -f "$file.sha256" ] || continue

      name="$(basename "$file" | sed -E 's/(-|_)v?[0-9].*$//')" # extract part before -vX.Y.Z
      description="Linux 64-bit (RHEL/CentOS 7.x compatible)"
      products="$name"
      if [ "$name" = "tsh" ]; then
        products="teleport teleport-ent"
      elif [ "$name" = "Teleport Connect" -o "$name" = "teleport-connect" ]; then
        description="Teleport Connect"
        products="teleport teleport-ent"
      fi
      shasum="$(cat "$file.sha256" | cut -d ' ' -f 1)"

      curl $CREDENTIALS --fail -o /dev/null -F description="$description" -F os="linux" -F arch="amd64" -F "file=@$file" -F "sha256=$shasum" "$RELEASES_HOST/assets";

      for product in $products; do
        status_code=$(curl $CREDENTIALS -o "$WORKSPACE_DIR/curl_out.txt" -w "%{http_code}" -F "product=$product" -F "version=$VERSION" -F notesMd="# Teleport $VERSION" -F status=draft "$RELEASES_HOST/releases")
        if [ $status_code -ne 200 ] && [ $status_code -ne 409 ]; then
          echo "curl HTTP status: $status_code"
          cat $WORKSPACE_DIR/curl_out.txt
          exit 1
        fi
        curl $CREDENTIALS --fail -o /dev/null -X PUT "$RELEASES_HOST/releases/$product@$VERSION/assets/$(basename "$file" | sed 's/ /%20/g')"
      done
    done
  environment:
    RELEASES_CERT:
      from_secret: RELEASES_CERT
    RELEASES_KEY:
      from_secret: RELEASES_KEY
services:
- name: Start Docker
  image: docker:dind
  privileged: true
  volumes:
  - name: dockersock
    path: /var/run
volumes:
- name: awsconfig
  temp: {}
- name: dockersock
  temp: {}

---
################################################
# Generated using dronegen, do not edit by hand!
# Use 'make dronegen' to update.
# Generated at dronegen/tag.go (main.tagPipeline)
################################################

kind: pipeline
type: kubernetes
name: build-linux-amd64-centos7-fips
environment:
  BUILDBOX_VERSION: teleport11
  RUNTIME: go1.19.2
trigger:
  event:
    include:
    - tag
  ref:
    include:
    - refs/tags/v*
  repo:
    include:
    - gravitational/*
workspace:
  path: /go
clone:
  disable: true
depends_on:
- clean-up-previous-build
steps:
- name: Check out code
  image: docker:git
  commands:
  - mkdir -p /go/src/github.com/gravitational/teleport
  - cd /go/src/github.com/gravitational/teleport
  - git clone https://github.com/gravitational/${DRONE_REPO_NAME}.git .
  - git checkout ${DRONE_TAG:-$DRONE_COMMIT}
  - mkdir -m 0700 /root/.ssh && echo -n "$GITHUB_PRIVATE_KEY" > /root/.ssh/id_rsa
    && chmod 600 /root/.ssh/id_rsa
  - ssh-keyscan -H github.com > /root/.ssh/known_hosts 2>/dev/null && chmod 600 /root/.ssh/known_hosts
  - git submodule update --init e
  - git submodule update --init --recursive webassets || true
  - rm -f /root/.ssh/id_rsa
  - mkdir -p /go/cache /go/artifacts
  - |-
    VERSION=$(egrep ^VERSION Makefile | cut -d= -f2)
    if [ "$$VERSION" != "${DRONE_TAG##v}" ]; then
      echo "Mismatch between Makefile version: $$VERSION and git tag: $DRONE_TAG"
      exit 1
    fi
    echo "$$VERSION" > /go/.version.txt
  environment:
    GITHUB_PRIVATE_KEY:
      from_secret: GITHUB_PRIVATE_KEY
- name: Wait for docker
  image: docker
  commands:
  - timeout 30s /bin/sh -c 'while [ ! -S /var/run/docker.sock ]; do sleep 1; done'
  volumes:
  - name: dockersock
    path: /var/run
- name: Build artifacts
  image: docker
  commands:
  - apk add --no-cache make
  - chown -R $UID:$GID /go
  - cd /go/src/github.com/gravitational/teleport
  - export VERSION=$(cat /go/.version.txt)
  - make -C build.assets release-amd64-centos7-fips
  environment:
    ARCH: amd64
    FIPS: "yes"
    GID: "1000"
    GOCACHE: /go/cache
    GOPATH: /go
    OS: linux
    UID: "1000"
  volumes:
  - name: dockersock
    path: /var/run
- name: Copy artifacts
  image: docker
  commands:
  - cd /go/src/github.com/gravitational/teleport
  - find e/ -maxdepth 1 -iname "teleport*.tar.gz" -print -exec cp {} /go/artifacts
    \;
  - export VERSION=$(cat /go/.version.txt)
  - mv /go/artifacts/teleport-ent-v$${VERSION}-linux-amd64-fips-bin.tar.gz /go/artifacts/teleport-ent-v$${VERSION}-linux-amd64-centos7-fips-bin.tar.gz
  - cd /go/artifacts && for FILE in teleport*.tar.gz; do sha256sum $FILE > $FILE.sha256;
    done && ls -l
- name: Assume AWS Role
  image: amazon/aws-cli
  commands:
  - aws sts get-caller-identity
  - |-
    printf "[default]\naws_access_key_id = %s\naws_secret_access_key = %s\naws_session_token = %s\n" \
      $(aws sts assume-role \
        --role-arn "$AWS_ROLE" \
        --role-session-name $(echo "drone-${DRONE_REPO}-${DRONE_BUILD_NUMBER}" | sed "s|/|-|g") \
        --query "Credentials.[AccessKeyId,SecretAccessKey,SessionToken]" \
        --output text) \
      > /root/.aws/credentials
  - unset AWS_ACCESS_KEY_ID AWS_SECRET_ACCESS_KEY
  - aws sts get-caller-identity --profile default
  environment:
    AWS_ACCESS_KEY_ID:
      from_secret: AWS_ACCESS_KEY_ID
    AWS_ROLE:
      from_secret: AWS_ROLE
    AWS_SECRET_ACCESS_KEY:
      from_secret: AWS_SECRET_ACCESS_KEY
  volumes:
  - name: awsconfig
    path: /root/.aws
- name: Upload to S3
  image: amazon/aws-cli
  commands:
  - cd /go/artifacts/
  - aws s3 sync . s3://$AWS_S3_BUCKET/teleport/tag/${DRONE_TAG##v}
  environment:
    AWS_REGION: us-west-2
    AWS_S3_BUCKET:
      from_secret: AWS_S3_BUCKET
  volumes:
  - name: awsconfig
    path: /root/.aws
- name: Register artifacts
  image: docker
  commands:
  - WORKSPACE_DIR=$${WORKSPACE_DIR:-/}
  - VERSION=$(cat "$WORKSPACE_DIR/go/.version.txt")
  - RELEASES_HOST='https://releases-prod.platform.teleport.sh'
  - echo "$RELEASES_CERT" | base64 -d > "$WORKSPACE_DIR/releases.crt"
  - echo "$RELEASES_KEY" | base64 -d > "$WORKSPACE_DIR/releases.key"
  - trap "rm -f '$WORKSPACE_DIR/releases.crt' '$WORKSPACE_DIR/releases.key'" EXIT
  - CREDENTIALS="--cert $WORKSPACE_DIR/releases.crt --key $WORKSPACE_DIR/releases.key"
  - which curl || apk add --no-cache curl
  - |-
    cd "$WORKSPACE_DIR/go/artifacts"
    find . -type f ! -iname '*.sha256' ! -iname '*-unsigned.zip*' | while read -r file; do
      # Skip files that are not results of this build
      # (e.g. tarballs from which OS packages are made)
      [ -f "$file.sha256" ] || continue

      name="$(basename "$file" | sed -E 's/(-|_)v?[0-9].*$//')" # extract part before -vX.Y.Z
      description="Linux 64-bit (RHEL/CentOS 7.x compatible, FedRAMP/FIPS)"
      products="$name"
      if [ "$name" = "tsh" ]; then
        products="teleport teleport-ent"
      elif [ "$name" = "Teleport Connect" -o "$name" = "teleport-connect" ]; then
        description="Teleport Connect"
        products="teleport teleport-ent"
      fi
      shasum="$(cat "$file.sha256" | cut -d ' ' -f 1)"

      curl $CREDENTIALS --fail -o /dev/null -F description="$description" -F os="linux" -F arch="amd64" -F "file=@$file" -F "sha256=$shasum" "$RELEASES_HOST/assets";

      for product in $products; do
        status_code=$(curl $CREDENTIALS -o "$WORKSPACE_DIR/curl_out.txt" -w "%{http_code}" -F "product=$product" -F "version=$VERSION" -F notesMd="# Teleport $VERSION" -F status=draft "$RELEASES_HOST/releases")
        if [ $status_code -ne 200 ] && [ $status_code -ne 409 ]; then
          echo "curl HTTP status: $status_code"
          cat $WORKSPACE_DIR/curl_out.txt
          exit 1
        fi
        curl $CREDENTIALS --fail -o /dev/null -X PUT "$RELEASES_HOST/releases/$product@$VERSION/assets/$(basename "$file" | sed 's/ /%20/g')"
      done
    done
  environment:
    RELEASES_CERT:
      from_secret: RELEASES_CERT
    RELEASES_KEY:
      from_secret: RELEASES_KEY
services:
- name: Start Docker
  image: docker:dind
  privileged: true
  volumes:
  - name: dockersock
    path: /var/run
volumes:
- name: awsconfig
  temp: {}
- name: dockersock
  temp: {}

---
################################################
# Generated using dronegen, do not edit by hand!
# Use 'make dronegen' to update.
# Generated at dronegen/tag.go (main.tagPipeline)
################################################

kind: pipeline
type: kubernetes
name: build-linux-amd64
environment:
  BUILDBOX_VERSION: teleport11
  RUNTIME: go1.19.2
trigger:
  event:
    include:
    - tag
  ref:
    include:
    - refs/tags/v*
  repo:
    include:
    - gravitational/*
workspace:
  path: /go
clone:
  disable: true
depends_on:
- clean-up-previous-build
steps:
- name: Check out code
  image: docker:git
  commands:
  - mkdir -p /go/src/github.com/gravitational/webapps
  - mkdir -p /go/src/github.com/gravitational/teleport
  - cd /go/src/github.com/gravitational/teleport
  - git clone https://github.com/gravitational/${DRONE_REPO_NAME}.git .
  - git checkout ${DRONE_TAG:-$DRONE_COMMIT}
  - mkdir -m 0700 /root/.ssh && echo -n "$GITHUB_PRIVATE_KEY" > /root/.ssh/id_rsa
    && chmod 600 /root/.ssh/id_rsa
  - ssh-keyscan -H github.com > /root/.ssh/known_hosts 2>/dev/null && chmod 600 /root/.ssh/known_hosts
  - git submodule update --init e
  - git submodule update --init --recursive webassets || true
  - cd /go/src/github.com/gravitational/webapps
  - git clone https://github.com/gravitational/webapps.git .
  - git checkout "$(/go/src/github.com/gravitational/teleport/build.assets/webapps/webapps-version.sh)"
  - git submodule update --init packages/webapps.e
  - cd -
  - rm -f /root/.ssh/id_rsa
  - mkdir -p /go/cache /go/artifacts
  - |-
    VERSION=$(egrep ^VERSION Makefile | cut -d= -f2)
    if [ "$$VERSION" != "${DRONE_TAG##v}" ]; then
      echo "Mismatch between Makefile version: $$VERSION and git tag: $DRONE_TAG"
      exit 1
    fi
    echo "$$VERSION" > /go/.version.txt
  environment:
    GITHUB_PRIVATE_KEY:
      from_secret: GITHUB_PRIVATE_KEY
- name: Wait for docker
  image: docker
  commands:
  - timeout 30s /bin/sh -c 'while [ ! -S /var/run/docker.sock ]; do sleep 1; done'
  volumes:
  - name: dockersock
    path: /var/run
- name: Build artifacts
  image: docker
  commands:
  - apk add --no-cache make
  - chown -R $UID:$GID /go
  - cd /go/src/github.com/gravitational/teleport
  - export VERSION=$(cat /go/.version.txt)
  - make -C build.assets release-amd64-centos7
  - make -C build.assets teleterm
  environment:
    ARCH: amd64
    GID: "1000"
    GOCACHE: /go/cache
    GOPATH: /go
    OS: linux
    UID: "1000"
  volumes:
  - name: dockersock
    path: /var/run
- name: Copy artifacts
  image: docker
  commands:
  - cd /go/src/github.com/gravitational/teleport
  - find . -maxdepth 1 -iname "teleport*.tar.gz" -print -exec cp {} /go/artifacts
    \;
  - find e/ -maxdepth 1 -iname "teleport*.tar.gz" -print -exec cp {} /go/artifacts
    \;
  - find /go/src/github.com/gravitational/webapps/packages/teleterm/build/release
    -maxdepth 1 \( -iname "teleport-connect*.tar.gz" -o -iname "teleport-connect*.rpm"
    -o -iname "teleport-connect*.deb" \) -print -exec cp {} /go/artifacts/ \;
  - cd /go/artifacts && for FILE in teleport*.tar.gz; do sha256sum $FILE > $FILE.sha256;
    done && ls -l
  - |-
    cd /go/artifacts && for FILE in teleport-connect*.deb teleport-connect*.rpm; do
      sha256sum $FILE > $FILE.sha256;
    done && ls -l
- name: Assume AWS Role
  image: amazon/aws-cli
  commands:
  - aws sts get-caller-identity
  - |-
    printf "[default]\naws_access_key_id = %s\naws_secret_access_key = %s\naws_session_token = %s\n" \
      $(aws sts assume-role \
        --role-arn "$AWS_ROLE" \
        --role-session-name $(echo "drone-${DRONE_REPO}-${DRONE_BUILD_NUMBER}" | sed "s|/|-|g") \
        --query "Credentials.[AccessKeyId,SecretAccessKey,SessionToken]" \
        --output text) \
      > /root/.aws/credentials
  - unset AWS_ACCESS_KEY_ID AWS_SECRET_ACCESS_KEY
  - aws sts get-caller-identity --profile default
  environment:
    AWS_ACCESS_KEY_ID:
      from_secret: AWS_ACCESS_KEY_ID
    AWS_ROLE:
      from_secret: AWS_ROLE
    AWS_SECRET_ACCESS_KEY:
      from_secret: AWS_SECRET_ACCESS_KEY
  volumes:
  - name: awsconfig
    path: /root/.aws
- name: Upload to S3
  image: amazon/aws-cli
  commands:
  - cd /go/artifacts/
  - aws s3 sync . s3://$AWS_S3_BUCKET/teleport/tag/${DRONE_TAG##v}
  environment:
    AWS_REGION: us-west-2
    AWS_S3_BUCKET:
      from_secret: AWS_S3_BUCKET
  volumes:
  - name: awsconfig
    path: /root/.aws
- name: Register artifacts
  image: docker
  commands:
  - WORKSPACE_DIR=$${WORKSPACE_DIR:-/}
  - VERSION=$(cat "$WORKSPACE_DIR/go/.version.txt")
  - RELEASES_HOST='https://releases-prod.platform.teleport.sh'
  - echo "$RELEASES_CERT" | base64 -d > "$WORKSPACE_DIR/releases.crt"
  - echo "$RELEASES_KEY" | base64 -d > "$WORKSPACE_DIR/releases.key"
  - trap "rm -f '$WORKSPACE_DIR/releases.crt' '$WORKSPACE_DIR/releases.key'" EXIT
  - CREDENTIALS="--cert $WORKSPACE_DIR/releases.crt --key $WORKSPACE_DIR/releases.key"
  - which curl || apk add --no-cache curl
  - |-
    cd "$WORKSPACE_DIR/go/artifacts"
    find . -type f ! -iname '*.sha256' ! -iname '*-unsigned.zip*' | while read -r file; do
      # Skip files that are not results of this build
      # (e.g. tarballs from which OS packages are made)
      [ -f "$file.sha256" ] || continue

      name="$(basename "$file" | sed -E 's/(-|_)v?[0-9].*$//')" # extract part before -vX.Y.Z
      description="Linux 64-bit"
      products="$name"
      if [ "$name" = "tsh" ]; then
        products="teleport teleport-ent"
      elif [ "$name" = "Teleport Connect" -o "$name" = "teleport-connect" ]; then
        description="Teleport Connect"
        products="teleport teleport-ent"
      fi
      shasum="$(cat "$file.sha256" | cut -d ' ' -f 1)"

      curl $CREDENTIALS --fail -o /dev/null -F description="$description" -F os="linux" -F arch="amd64" -F "file=@$file" -F "sha256=$shasum" "$RELEASES_HOST/assets";

      for product in $products; do
        status_code=$(curl $CREDENTIALS -o "$WORKSPACE_DIR/curl_out.txt" -w "%{http_code}" -F "product=$product" -F "version=$VERSION" -F notesMd="# Teleport $VERSION" -F status=draft "$RELEASES_HOST/releases")
        if [ $status_code -ne 200 ] && [ $status_code -ne 409 ]; then
          echo "curl HTTP status: $status_code"
          cat $WORKSPACE_DIR/curl_out.txt
          exit 1
        fi
        curl $CREDENTIALS --fail -o /dev/null -X PUT "$RELEASES_HOST/releases/$product@$VERSION/assets/$(basename "$file" | sed 's/ /%20/g')"
      done
    done
  environment:
    RELEASES_CERT:
      from_secret: RELEASES_CERT
    RELEASES_KEY:
      from_secret: RELEASES_KEY
services:
- name: Start Docker
  image: docker:dind
  privileged: true
  volumes:
  - name: dockersock
    path: /var/run
volumes:
- name: awsconfig
  temp: {}
- name: dockersock
  temp: {}

---
################################################
# Generated using dronegen, do not edit by hand!
# Use 'make dronegen' to update.
# Generated at dronegen/tag.go (main.tagPipeline)
################################################

kind: pipeline
type: kubernetes
name: build-linux-amd64-fips
environment:
  BUILDBOX_VERSION: teleport11
  RUNTIME: go1.19.2
trigger:
  event:
    include:
    - tag
  ref:
    include:
    - refs/tags/v*
  repo:
    include:
    - gravitational/*
workspace:
  path: /go
clone:
  disable: true
depends_on:
- clean-up-previous-build
steps:
- name: Check out code
  image: docker:git
  commands:
  - mkdir -p /go/src/github.com/gravitational/teleport
  - cd /go/src/github.com/gravitational/teleport
  - git clone https://github.com/gravitational/${DRONE_REPO_NAME}.git .
  - git checkout ${DRONE_TAG:-$DRONE_COMMIT}
  - mkdir -m 0700 /root/.ssh && echo -n "$GITHUB_PRIVATE_KEY" > /root/.ssh/id_rsa
    && chmod 600 /root/.ssh/id_rsa
  - ssh-keyscan -H github.com > /root/.ssh/known_hosts 2>/dev/null && chmod 600 /root/.ssh/known_hosts
  - git submodule update --init e
  - git submodule update --init --recursive webassets || true
  - rm -f /root/.ssh/id_rsa
  - mkdir -p /go/cache /go/artifacts
  - |-
    VERSION=$(egrep ^VERSION Makefile | cut -d= -f2)
    if [ "$$VERSION" != "${DRONE_TAG##v}" ]; then
      echo "Mismatch between Makefile version: $$VERSION and git tag: $DRONE_TAG"
      exit 1
    fi
    echo "$$VERSION" > /go/.version.txt
  environment:
    GITHUB_PRIVATE_KEY:
      from_secret: GITHUB_PRIVATE_KEY
- name: Wait for docker
  image: docker
  commands:
  - timeout 30s /bin/sh -c 'while [ ! -S /var/run/docker.sock ]; do sleep 1; done'
  volumes:
  - name: dockersock
    path: /var/run
- name: Build artifacts
  image: docker
  commands:
  - apk add --no-cache make
  - chown -R $UID:$GID /go
  - cd /go/src/github.com/gravitational/teleport
  - export VERSION=$(cat /go/.version.txt)
  - make -C build.assets release-amd64-centos7-fips
  environment:
    ARCH: amd64
    FIPS: "yes"
    GID: "1000"
    GOCACHE: /go/cache
    GOPATH: /go
    OS: linux
    UID: "1000"
  volumes:
  - name: dockersock
    path: /var/run
- name: Copy artifacts
  image: docker
  commands:
  - cd /go/src/github.com/gravitational/teleport
  - find e/ -maxdepth 1 -iname "teleport*.tar.gz" -print -exec cp {} /go/artifacts
    \;
  - cd /go/artifacts && for FILE in teleport*.tar.gz; do sha256sum $FILE > $FILE.sha256;
    done && ls -l
- name: Assume AWS Role
  image: amazon/aws-cli
  commands:
  - aws sts get-caller-identity
  - |-
    printf "[default]\naws_access_key_id = %s\naws_secret_access_key = %s\naws_session_token = %s\n" \
      $(aws sts assume-role \
        --role-arn "$AWS_ROLE" \
        --role-session-name $(echo "drone-${DRONE_REPO}-${DRONE_BUILD_NUMBER}" | sed "s|/|-|g") \
        --query "Credentials.[AccessKeyId,SecretAccessKey,SessionToken]" \
        --output text) \
      > /root/.aws/credentials
  - unset AWS_ACCESS_KEY_ID AWS_SECRET_ACCESS_KEY
  - aws sts get-caller-identity --profile default
  environment:
    AWS_ACCESS_KEY_ID:
      from_secret: AWS_ACCESS_KEY_ID
    AWS_ROLE:
      from_secret: AWS_ROLE
    AWS_SECRET_ACCESS_KEY:
      from_secret: AWS_SECRET_ACCESS_KEY
  volumes:
  - name: awsconfig
    path: /root/.aws
- name: Upload to S3
  image: amazon/aws-cli
  commands:
  - cd /go/artifacts/
  - aws s3 sync . s3://$AWS_S3_BUCKET/teleport/tag/${DRONE_TAG##v}
  environment:
    AWS_REGION: us-west-2
    AWS_S3_BUCKET:
      from_secret: AWS_S3_BUCKET
  volumes:
  - name: awsconfig
    path: /root/.aws
- name: Register artifacts
  image: docker
  commands:
  - WORKSPACE_DIR=$${WORKSPACE_DIR:-/}
  - VERSION=$(cat "$WORKSPACE_DIR/go/.version.txt")
  - RELEASES_HOST='https://releases-prod.platform.teleport.sh'
  - echo "$RELEASES_CERT" | base64 -d > "$WORKSPACE_DIR/releases.crt"
  - echo "$RELEASES_KEY" | base64 -d > "$WORKSPACE_DIR/releases.key"
  - trap "rm -f '$WORKSPACE_DIR/releases.crt' '$WORKSPACE_DIR/releases.key'" EXIT
  - CREDENTIALS="--cert $WORKSPACE_DIR/releases.crt --key $WORKSPACE_DIR/releases.key"
  - which curl || apk add --no-cache curl
  - |-
    cd "$WORKSPACE_DIR/go/artifacts"
    find . -type f ! -iname '*.sha256' ! -iname '*-unsigned.zip*' | while read -r file; do
      # Skip files that are not results of this build
      # (e.g. tarballs from which OS packages are made)
      [ -f "$file.sha256" ] || continue

      name="$(basename "$file" | sed -E 's/(-|_)v?[0-9].*$//')" # extract part before -vX.Y.Z
      description="Linux 64-bit (FedRAMP/FIPS)"
      products="$name"
      if [ "$name" = "tsh" ]; then
        products="teleport teleport-ent"
      elif [ "$name" = "Teleport Connect" -o "$name" = "teleport-connect" ]; then
        description="Teleport Connect"
        products="teleport teleport-ent"
      fi
      shasum="$(cat "$file.sha256" | cut -d ' ' -f 1)"

      curl $CREDENTIALS --fail -o /dev/null -F description="$description" -F os="linux" -F arch="amd64" -F "file=@$file" -F "sha256=$shasum" "$RELEASES_HOST/assets";

      for product in $products; do
        status_code=$(curl $CREDENTIALS -o "$WORKSPACE_DIR/curl_out.txt" -w "%{http_code}" -F "product=$product" -F "version=$VERSION" -F notesMd="# Teleport $VERSION" -F status=draft "$RELEASES_HOST/releases")
        if [ $status_code -ne 200 ] && [ $status_code -ne 409 ]; then
          echo "curl HTTP status: $status_code"
          cat $WORKSPACE_DIR/curl_out.txt
          exit 1
        fi
        curl $CREDENTIALS --fail -o /dev/null -X PUT "$RELEASES_HOST/releases/$product@$VERSION/assets/$(basename "$file" | sed 's/ /%20/g')"
      done
    done
  environment:
    RELEASES_CERT:
      from_secret: RELEASES_CERT
    RELEASES_KEY:
      from_secret: RELEASES_KEY
services:
- name: Start Docker
  image: docker:dind
  privileged: true
  volumes:
  - name: dockersock
    path: /var/run
volumes:
- name: awsconfig
  temp: {}
- name: dockersock
  temp: {}

---
################################################
# Generated using dronegen, do not edit by hand!
# Use 'make dronegen' to update.
# Generated at dronegen/tag.go (main.tagPackagePipeline)
################################################

kind: pipeline
type: kubernetes
name: build-linux-amd64-centos7-rpm
trigger:
  event:
    include:
    - tag
  ref:
    include:
    - refs/tags/v*
  repo:
    include:
    - gravitational/*
workspace:
  path: /go
clone:
  disable: true
depends_on:
- build-linux-amd64-centos7
- clean-up-previous-build
steps:
- name: Check out code
  image: docker:git
  commands:
  - mkdir -p /go/src/github.com/gravitational/teleport
  - cd /go/src/github.com/gravitational/teleport
  - git clone https://github.com/gravitational/${DRONE_REPO_NAME}.git .
  - git checkout ${DRONE_TAG:-$DRONE_COMMIT}
  - mkdir -m 0700 /root/.ssh && echo -n "$GITHUB_PRIVATE_KEY" > /root/.ssh/id_rsa
    && chmod 600 /root/.ssh/id_rsa
  - ssh-keyscan -H github.com > /root/.ssh/known_hosts 2>/dev/null && chmod 600 /root/.ssh/known_hosts
  - git submodule update --init e
  - git submodule update --init --recursive webassets || true
  - rm -f /root/.ssh/id_rsa
  - mkdir -p /go/cache /go/artifacts
  - |-
    VERSION=$(egrep ^VERSION Makefile | cut -d= -f2)
    if [ "$$VERSION" != "${DRONE_TAG##v}" ]; then
      echo "Mismatch between Makefile version: $$VERSION and git tag: $DRONE_TAG"
      exit 1
    fi
    echo "$$VERSION" > /go/.version.txt
  environment:
    GITHUB_PRIVATE_KEY:
      from_secret: GITHUB_PRIVATE_KEY
- name: Wait for docker
  image: docker
  commands:
  - timeout 30s /bin/sh -c 'while [ ! -S /var/run/docker.sock ]; do sleep 1; done'
  volumes:
  - name: dockersock
    path: /var/run
- name: Assume Download AWS Role
  image: amazon/aws-cli
  commands:
  - aws sts get-caller-identity
  - |-
    printf "[default]\naws_access_key_id = %s\naws_secret_access_key = %s\naws_session_token = %s\n" \
      $(aws sts assume-role \
        --role-arn "$AWS_ROLE" \
        --role-session-name $(echo "drone-${DRONE_REPO}-${DRONE_BUILD_NUMBER}" | sed "s|/|-|g") \
        --query "Credentials.[AccessKeyId,SecretAccessKey,SessionToken]" \
        --output text) \
      > /root/.aws/credentials
  - unset AWS_ACCESS_KEY_ID AWS_SECRET_ACCESS_KEY
  - aws sts get-caller-identity --profile default
  environment:
    AWS_ACCESS_KEY_ID:
      from_secret: AWS_ACCESS_KEY_ID
    AWS_ROLE:
      from_secret: AWS_ROLE
    AWS_SECRET_ACCESS_KEY:
      from_secret: AWS_SECRET_ACCESS_KEY
  volumes:
  - name: awsconfig
    path: /root/.aws
- name: Download artifacts from S3
  image: amazon/aws-cli
  commands:
  - export VERSION=$(cat /go/.version.txt)
  - if [[ "${DRONE_TAG}" != "" ]]; then export S3_PATH="tag/$${DRONE_TAG##v}/"; else
    export S3_PATH="tag/"; fi
  - aws s3 cp s3://$AWS_S3_BUCKET/teleport/$${S3_PATH}teleport-v$${VERSION}-linux-amd64-centos7-bin.tar.gz
    /go/artifacts/
  - aws s3 cp s3://$AWS_S3_BUCKET/teleport/$${S3_PATH}teleport-ent-v$${VERSION}-linux-amd64-centos7-bin.tar.gz
    /go/artifacts/
  environment:
    AWS_REGION: us-west-2
    AWS_S3_BUCKET:
      from_secret: AWS_S3_BUCKET
  volumes:
  - name: awsconfig
    path: /root/.aws
- name: Assume Build AWS Role
  image: amazon/aws-cli
  commands:
  - aws sts get-caller-identity
  - |-
    printf "[default]\naws_access_key_id = %s\naws_secret_access_key = %s\naws_session_token = %s\n" \
      $(aws sts assume-role \
        --role-arn "$AWS_ROLE" \
        --role-session-name $(echo "drone-${DRONE_REPO}-${DRONE_BUILD_NUMBER}" | sed "s|/|-|g") \
        --query "Credentials.[AccessKeyId,SecretAccessKey,SessionToken]" \
        --output text) \
      > /root/.aws/credentials
  - unset AWS_ACCESS_KEY_ID AWS_SECRET_ACCESS_KEY
  - aws sts get-caller-identity --profile default
  environment:
    AWS_ACCESS_KEY_ID:
      from_secret: TELEPORT_BUILD_USER_READ_ONLY_KEY
    AWS_ROLE:
      from_secret: TELEPORT_BUILD_READ_ONLY_AWS_ROLE
    AWS_SECRET_ACCESS_KEY:
      from_secret: TELEPORT_BUILD_USER_READ_ONLY_SECRET
  volumes:
  - name: awsconfig
    path: /root/.aws
- name: Build artifacts
  image: docker
  commands:
  - apk add --no-cache bash curl gzip make tar go
  - apk add --no-cache aws-cli
  - cd /go/src/github.com/gravitational/teleport
  - export VERSION=$(cat /go/.version.txt)
  - aws ecr-public get-login-password --region us-east-1 | docker login -u="AWS" --password-stdin
    public.ecr.aws
  - mkdir -m0700 $GNUPG_DIR
  - echo "$GPG_RPM_SIGNING_ARCHIVE" | base64 -d | tar -xzf - -C $GNUPG_DIR
  - chown -R root:root $GNUPG_DIR
  - make rpm
  - rm -rf $GNUPG_DIR
  environment:
    ARCH: amd64
    ENT_TARBALL_PATH: /go/artifacts
    GNUPG_DIR: /tmpfs/gnupg
    GPG_RPM_SIGNING_ARCHIVE:
      from_secret: GPG_RPM_SIGNING_ARCHIVE
    OSS_TARBALL_PATH: /go/artifacts
    TMPDIR: /go
  volumes:
  - name: dockersock
    path: /var/run
  - name: awsconfig
    path: /root/.aws
  - name: tmpfs
    path: /tmpfs
- name: Copy artifacts
  image: docker
  commands:
  - cd /go/src/github.com/gravitational/teleport
  - find build -maxdepth 1 -iname "teleport*.rpm*" -print -exec cp {} /go/artifacts
    \;
  - find e/build -maxdepth 1 -iname "teleport*.rpm*" -print -exec cp {} /go/artifacts
    \;
- name: Assume Upload AWS Role
  image: amazon/aws-cli
  commands:
  - aws sts get-caller-identity
  - |-
    printf "[default]\naws_access_key_id = %s\naws_secret_access_key = %s\naws_session_token = %s\n" \
      $(aws sts assume-role \
        --role-arn "$AWS_ROLE" \
        --role-session-name $(echo "drone-${DRONE_REPO}-${DRONE_BUILD_NUMBER}" | sed "s|/|-|g") \
        --query "Credentials.[AccessKeyId,SecretAccessKey,SessionToken]" \
        --output text) \
      > /root/.aws/credentials
  - unset AWS_ACCESS_KEY_ID AWS_SECRET_ACCESS_KEY
  - aws sts get-caller-identity --profile default
  environment:
    AWS_ACCESS_KEY_ID:
      from_secret: AWS_ACCESS_KEY_ID
    AWS_ROLE:
      from_secret: AWS_ROLE
    AWS_SECRET_ACCESS_KEY:
      from_secret: AWS_SECRET_ACCESS_KEY
  volumes:
  - name: awsconfig
    path: /root/.aws
- name: Upload to S3
  image: amazon/aws-cli
  commands:
  - cd /go/artifacts/
  - aws s3 sync . s3://$AWS_S3_BUCKET/teleport/tag/${DRONE_TAG##v}
  environment:
    AWS_REGION: us-west-2
    AWS_S3_BUCKET:
      from_secret: AWS_S3_BUCKET
  volumes:
  - name: awsconfig
    path: /root/.aws
- name: Register artifacts
  image: docker
  commands:
  - WORKSPACE_DIR=$${WORKSPACE_DIR:-/}
  - VERSION=$(cat "$WORKSPACE_DIR/go/.version.txt")
  - RELEASES_HOST='https://releases-prod.platform.teleport.sh'
  - echo "$RELEASES_CERT" | base64 -d > "$WORKSPACE_DIR/releases.crt"
  - echo "$RELEASES_KEY" | base64 -d > "$WORKSPACE_DIR/releases.key"
  - trap "rm -f '$WORKSPACE_DIR/releases.crt' '$WORKSPACE_DIR/releases.key'" EXIT
  - CREDENTIALS="--cert $WORKSPACE_DIR/releases.crt --key $WORKSPACE_DIR/releases.key"
  - which curl || apk add --no-cache curl
  - |-
    cd "$WORKSPACE_DIR/go/artifacts"
    find . -type f ! -iname '*.sha256' ! -iname '*-unsigned.zip*' | while read -r file; do
      # Skip files that are not results of this build
      # (e.g. tarballs from which OS packages are made)
      [ -f "$file.sha256" ] || continue

      name="$(basename "$file" | sed -E 's/(-|_)v?[0-9].*$//')" # extract part before -vX.Y.Z
      description="Linux 64-bit RPM (RHEL/CentOS 7.x compatible)"
      products="$name"
      if [ "$name" = "tsh" ]; then
        products="teleport teleport-ent"
      elif [ "$name" = "Teleport Connect" -o "$name" = "teleport-connect" ]; then
        description="Teleport Connect"
        products="teleport teleport-ent"
      fi
      shasum="$(cat "$file.sha256" | cut -d ' ' -f 1)"

      curl $CREDENTIALS --fail -o /dev/null -F description="$description" -F os="linux" -F arch="amd64" -F "file=@$file" -F "sha256=$shasum" "$RELEASES_HOST/assets";

      for product in $products; do
        status_code=$(curl $CREDENTIALS -o "$WORKSPACE_DIR/curl_out.txt" -w "%{http_code}" -F "product=$product" -F "version=$VERSION" -F notesMd="# Teleport $VERSION" -F status=draft "$RELEASES_HOST/releases")
        if [ $status_code -ne 200 ] && [ $status_code -ne 409 ]; then
          echo "curl HTTP status: $status_code"
          cat $WORKSPACE_DIR/curl_out.txt
          exit 1
        fi
        curl $CREDENTIALS --fail -o /dev/null -X PUT "$RELEASES_HOST/releases/$product@$VERSION/assets/$(basename "$file" | sed 's/ /%20/g')"
      done
    done
  environment:
    RELEASES_CERT:
      from_secret: RELEASES_CERT
    RELEASES_KEY:
      from_secret: RELEASES_KEY
services:
- name: Start Docker
  image: docker:dind
  privileged: true
  volumes:
  - name: tmpfs
    path: /tmpfs
  - name: dockersock
    path: /var/run
volumes:
- name: dockersock
  temp: {}
- name: awsconfig
  temp: {}
- name: tmpfs
  temp:
    medium: memory

---
################################################
# Generated using dronegen, do not edit by hand!
# Use 'make dronegen' to update.
# Generated at dronegen/tag.go (main.tagPackagePipeline)
################################################

kind: pipeline
type: kubernetes
name: build-linux-amd64-centos7-fips-rpm
trigger:
  event:
    include:
    - tag
  ref:
    include:
    - refs/tags/v*
  repo:
    include:
    - gravitational/*
workspace:
  path: /go
clone:
  disable: true
depends_on:
- build-linux-amd64-centos7-fips
- clean-up-previous-build
steps:
- name: Check out code
  image: docker:git
  commands:
  - mkdir -p /go/src/github.com/gravitational/teleport
  - cd /go/src/github.com/gravitational/teleport
  - git clone https://github.com/gravitational/${DRONE_REPO_NAME}.git .
  - git checkout ${DRONE_TAG:-$DRONE_COMMIT}
  - mkdir -m 0700 /root/.ssh && echo -n "$GITHUB_PRIVATE_KEY" > /root/.ssh/id_rsa
    && chmod 600 /root/.ssh/id_rsa
  - ssh-keyscan -H github.com > /root/.ssh/known_hosts 2>/dev/null && chmod 600 /root/.ssh/known_hosts
  - git submodule update --init e
  - git submodule update --init --recursive webassets || true
  - rm -f /root/.ssh/id_rsa
  - mkdir -p /go/cache /go/artifacts
  - |-
    VERSION=$(egrep ^VERSION Makefile | cut -d= -f2)
    if [ "$$VERSION" != "${DRONE_TAG##v}" ]; then
      echo "Mismatch between Makefile version: $$VERSION and git tag: $DRONE_TAG"
      exit 1
    fi
    echo "$$VERSION" > /go/.version.txt
  environment:
    GITHUB_PRIVATE_KEY:
      from_secret: GITHUB_PRIVATE_KEY
- name: Wait for docker
  image: docker
  commands:
  - timeout 30s /bin/sh -c 'while [ ! -S /var/run/docker.sock ]; do sleep 1; done'
  volumes:
  - name: dockersock
    path: /var/run
- name: Assume Download AWS Role
  image: amazon/aws-cli
  commands:
  - aws sts get-caller-identity
  - |-
    printf "[default]\naws_access_key_id = %s\naws_secret_access_key = %s\naws_session_token = %s\n" \
      $(aws sts assume-role \
        --role-arn "$AWS_ROLE" \
        --role-session-name $(echo "drone-${DRONE_REPO}-${DRONE_BUILD_NUMBER}" | sed "s|/|-|g") \
        --query "Credentials.[AccessKeyId,SecretAccessKey,SessionToken]" \
        --output text) \
      > /root/.aws/credentials
  - unset AWS_ACCESS_KEY_ID AWS_SECRET_ACCESS_KEY
  - aws sts get-caller-identity --profile default
  environment:
    AWS_ACCESS_KEY_ID:
      from_secret: AWS_ACCESS_KEY_ID
    AWS_ROLE:
      from_secret: AWS_ROLE
    AWS_SECRET_ACCESS_KEY:
      from_secret: AWS_SECRET_ACCESS_KEY
  volumes:
  - name: awsconfig
    path: /root/.aws
- name: Download artifacts from S3
  image: amazon/aws-cli
  commands:
  - export VERSION=$(cat /go/.version.txt)
  - if [[ "${DRONE_TAG}" != "" ]]; then export S3_PATH="tag/$${DRONE_TAG##v}/"; else
    export S3_PATH="tag/"; fi
  - aws s3 cp s3://$AWS_S3_BUCKET/teleport/$${S3_PATH}teleport-ent-v$${VERSION}-linux-amd64-centos7-fips-bin.tar.gz
    /go/artifacts/
  environment:
    AWS_REGION: us-west-2
    AWS_S3_BUCKET:
      from_secret: AWS_S3_BUCKET
  volumes:
  - name: awsconfig
    path: /root/.aws
- name: Assume Build AWS Role
  image: amazon/aws-cli
  commands:
  - aws sts get-caller-identity
  - |-
    printf "[default]\naws_access_key_id = %s\naws_secret_access_key = %s\naws_session_token = %s\n" \
      $(aws sts assume-role \
        --role-arn "$AWS_ROLE" \
        --role-session-name $(echo "drone-${DRONE_REPO}-${DRONE_BUILD_NUMBER}" | sed "s|/|-|g") \
        --query "Credentials.[AccessKeyId,SecretAccessKey,SessionToken]" \
        --output text) \
      > /root/.aws/credentials
  - unset AWS_ACCESS_KEY_ID AWS_SECRET_ACCESS_KEY
  - aws sts get-caller-identity --profile default
  environment:
    AWS_ACCESS_KEY_ID:
      from_secret: TELEPORT_BUILD_USER_READ_ONLY_KEY
    AWS_ROLE:
      from_secret: TELEPORT_BUILD_READ_ONLY_AWS_ROLE
    AWS_SECRET_ACCESS_KEY:
      from_secret: TELEPORT_BUILD_USER_READ_ONLY_SECRET
  volumes:
  - name: awsconfig
    path: /root/.aws
- name: Build artifacts
  image: docker
  commands:
  - apk add --no-cache bash curl gzip make tar go
  - apk add --no-cache aws-cli
  - cd /go/src/github.com/gravitational/teleport
  - export VERSION=$(cat /go/.version.txt)
  - aws ecr-public get-login-password --region us-east-1 | docker login -u="AWS" --password-stdin
    public.ecr.aws
  - mkdir -m0700 $GNUPG_DIR
  - echo "$GPG_RPM_SIGNING_ARCHIVE" | base64 -d | tar -xzf - -C $GNUPG_DIR
  - chown -R root:root $GNUPG_DIR
  - make -C e rpm
  - rm -rf $GNUPG_DIR
  environment:
    ARCH: amd64
    ENT_TARBALL_PATH: /go/artifacts
    FIPS: "yes"
    GNUPG_DIR: /tmpfs/gnupg
    GPG_RPM_SIGNING_ARCHIVE:
      from_secret: GPG_RPM_SIGNING_ARCHIVE
    RUNTIME: fips
    TMPDIR: /go
  volumes:
  - name: dockersock
    path: /var/run
  - name: awsconfig
    path: /root/.aws
  - name: tmpfs
    path: /tmpfs
- name: Copy artifacts
  image: docker
  commands:
  - cd /go/src/github.com/gravitational/teleport
  - find e/build -maxdepth 1 -iname "teleport*.rpm*" -print -exec cp {} /go/artifacts
    \;
- name: Assume Upload AWS Role
  image: amazon/aws-cli
  commands:
  - aws sts get-caller-identity
  - |-
    printf "[default]\naws_access_key_id = %s\naws_secret_access_key = %s\naws_session_token = %s\n" \
      $(aws sts assume-role \
        --role-arn "$AWS_ROLE" \
        --role-session-name $(echo "drone-${DRONE_REPO}-${DRONE_BUILD_NUMBER}" | sed "s|/|-|g") \
        --query "Credentials.[AccessKeyId,SecretAccessKey,SessionToken]" \
        --output text) \
      > /root/.aws/credentials
  - unset AWS_ACCESS_KEY_ID AWS_SECRET_ACCESS_KEY
  - aws sts get-caller-identity --profile default
  environment:
    AWS_ACCESS_KEY_ID:
      from_secret: AWS_ACCESS_KEY_ID
    AWS_ROLE:
      from_secret: AWS_ROLE
    AWS_SECRET_ACCESS_KEY:
      from_secret: AWS_SECRET_ACCESS_KEY
  volumes:
  - name: awsconfig
    path: /root/.aws
- name: Upload to S3
  image: amazon/aws-cli
  commands:
  - cd /go/artifacts/
  - aws s3 sync . s3://$AWS_S3_BUCKET/teleport/tag/${DRONE_TAG##v}
  environment:
    AWS_REGION: us-west-2
    AWS_S3_BUCKET:
      from_secret: AWS_S3_BUCKET
  volumes:
  - name: awsconfig
    path: /root/.aws
- name: Register artifacts
  image: docker
  commands:
  - WORKSPACE_DIR=$${WORKSPACE_DIR:-/}
  - VERSION=$(cat "$WORKSPACE_DIR/go/.version.txt")
  - RELEASES_HOST='https://releases-prod.platform.teleport.sh'
  - echo "$RELEASES_CERT" | base64 -d > "$WORKSPACE_DIR/releases.crt"
  - echo "$RELEASES_KEY" | base64 -d > "$WORKSPACE_DIR/releases.key"
  - trap "rm -f '$WORKSPACE_DIR/releases.crt' '$WORKSPACE_DIR/releases.key'" EXIT
  - CREDENTIALS="--cert $WORKSPACE_DIR/releases.crt --key $WORKSPACE_DIR/releases.key"
  - which curl || apk add --no-cache curl
  - |-
    cd "$WORKSPACE_DIR/go/artifacts"
    find . -type f ! -iname '*.sha256' ! -iname '*-unsigned.zip*' | while read -r file; do
      # Skip files that are not results of this build
      # (e.g. tarballs from which OS packages are made)
      [ -f "$file.sha256" ] || continue

      name="$(basename "$file" | sed -E 's/(-|_)v?[0-9].*$//')" # extract part before -vX.Y.Z
      description="Linux 64-bit RPM (RHEL/CentOS 7.x compatible, FedRAMP/FIPS)"
      products="$name"
      if [ "$name" = "tsh" ]; then
        products="teleport teleport-ent"
      elif [ "$name" = "Teleport Connect" -o "$name" = "teleport-connect" ]; then
        description="Teleport Connect"
        products="teleport teleport-ent"
      fi
      shasum="$(cat "$file.sha256" | cut -d ' ' -f 1)"

      curl $CREDENTIALS --fail -o /dev/null -F description="$description" -F os="linux" -F arch="amd64" -F "file=@$file" -F "sha256=$shasum" "$RELEASES_HOST/assets";

      for product in $products; do
        status_code=$(curl $CREDENTIALS -o "$WORKSPACE_DIR/curl_out.txt" -w "%{http_code}" -F "product=$product" -F "version=$VERSION" -F notesMd="# Teleport $VERSION" -F status=draft "$RELEASES_HOST/releases")
        if [ $status_code -ne 200 ] && [ $status_code -ne 409 ]; then
          echo "curl HTTP status: $status_code"
          cat $WORKSPACE_DIR/curl_out.txt
          exit 1
        fi
        curl $CREDENTIALS --fail -o /dev/null -X PUT "$RELEASES_HOST/releases/$product@$VERSION/assets/$(basename "$file" | sed 's/ /%20/g')"
      done
    done
  environment:
    RELEASES_CERT:
      from_secret: RELEASES_CERT
    RELEASES_KEY:
      from_secret: RELEASES_KEY
services:
- name: Start Docker
  image: docker:dind
  privileged: true
  volumes:
  - name: tmpfs
    path: /tmpfs
  - name: dockersock
    path: /var/run
volumes:
- name: dockersock
  temp: {}
- name: awsconfig
  temp: {}
- name: tmpfs
  temp:
    medium: memory

---
################################################
# Generated using dronegen, do not edit by hand!
# Use 'make dronegen' to update.
# Generated at dronegen/tag.go (main.tagPackagePipeline)
################################################

kind: pipeline
type: kubernetes
name: build-linux-amd64-deb
trigger:
  event:
    include:
    - tag
  ref:
    include:
    - refs/tags/v*
  repo:
    include:
    - gravitational/*
workspace:
  path: /go
clone:
  disable: true
depends_on:
- build-linux-amd64
- clean-up-previous-build
steps:
- name: Check out code
  image: docker:git
  commands:
  - mkdir -p /go/src/github.com/gravitational/webapps
  - mkdir -p /go/src/github.com/gravitational/teleport
  - cd /go/src/github.com/gravitational/teleport
  - git clone https://github.com/gravitational/${DRONE_REPO_NAME}.git .
  - git checkout ${DRONE_TAG:-$DRONE_COMMIT}
  - mkdir -m 0700 /root/.ssh && echo -n "$GITHUB_PRIVATE_KEY" > /root/.ssh/id_rsa
    && chmod 600 /root/.ssh/id_rsa
  - ssh-keyscan -H github.com > /root/.ssh/known_hosts 2>/dev/null && chmod 600 /root/.ssh/known_hosts
  - git submodule update --init e
  - git submodule update --init --recursive webassets || true
  - cd /go/src/github.com/gravitational/webapps
  - git clone https://github.com/gravitational/webapps.git .
  - git checkout "$(/go/src/github.com/gravitational/teleport/build.assets/webapps/webapps-version.sh)"
  - git submodule update --init packages/webapps.e
  - cd -
  - rm -f /root/.ssh/id_rsa
  - mkdir -p /go/cache /go/artifacts
  - |-
    VERSION=$(egrep ^VERSION Makefile | cut -d= -f2)
    if [ "$$VERSION" != "${DRONE_TAG##v}" ]; then
      echo "Mismatch between Makefile version: $$VERSION and git tag: $DRONE_TAG"
      exit 1
    fi
    echo "$$VERSION" > /go/.version.txt
  environment:
    GITHUB_PRIVATE_KEY:
      from_secret: GITHUB_PRIVATE_KEY
- name: Wait for docker
  image: docker
  commands:
  - timeout 30s /bin/sh -c 'while [ ! -S /var/run/docker.sock ]; do sleep 1; done'
  volumes:
  - name: dockersock
    path: /var/run
- name: Assume Download AWS Role
  image: amazon/aws-cli
  commands:
  - aws sts get-caller-identity
  - |-
    printf "[default]\naws_access_key_id = %s\naws_secret_access_key = %s\naws_session_token = %s\n" \
      $(aws sts assume-role \
        --role-arn "$AWS_ROLE" \
        --role-session-name $(echo "drone-${DRONE_REPO}-${DRONE_BUILD_NUMBER}" | sed "s|/|-|g") \
        --query "Credentials.[AccessKeyId,SecretAccessKey,SessionToken]" \
        --output text) \
      > /root/.aws/credentials
  - unset AWS_ACCESS_KEY_ID AWS_SECRET_ACCESS_KEY
  - aws sts get-caller-identity --profile default
  environment:
    AWS_ACCESS_KEY_ID:
      from_secret: AWS_ACCESS_KEY_ID
    AWS_ROLE:
      from_secret: AWS_ROLE
    AWS_SECRET_ACCESS_KEY:
      from_secret: AWS_SECRET_ACCESS_KEY
  volumes:
  - name: awsconfig
    path: /root/.aws
- name: Download artifacts from S3
  image: amazon/aws-cli
  commands:
  - export VERSION=$(cat /go/.version.txt)
  - if [[ "${DRONE_TAG}" != "" ]]; then export S3_PATH="tag/$${DRONE_TAG##v}/"; else
    export S3_PATH="tag/"; fi
  - aws s3 cp s3://$AWS_S3_BUCKET/teleport/$${S3_PATH}teleport-v$${VERSION}-linux-amd64-bin.tar.gz
    /go/artifacts/
  - aws s3 cp s3://$AWS_S3_BUCKET/teleport/$${S3_PATH}teleport-ent-v$${VERSION}-linux-amd64-bin.tar.gz
    /go/artifacts/
  environment:
    AWS_REGION: us-west-2
    AWS_S3_BUCKET:
      from_secret: AWS_S3_BUCKET
  volumes:
  - name: awsconfig
    path: /root/.aws
- name: Assume Build AWS Role
  image: amazon/aws-cli
  commands:
  - aws sts get-caller-identity
  - |-
    printf "[default]\naws_access_key_id = %s\naws_secret_access_key = %s\naws_session_token = %s\n" \
      $(aws sts assume-role \
        --role-arn "$AWS_ROLE" \
        --role-session-name $(echo "drone-${DRONE_REPO}-${DRONE_BUILD_NUMBER}" | sed "s|/|-|g") \
        --query "Credentials.[AccessKeyId,SecretAccessKey,SessionToken]" \
        --output text) \
      > /root/.aws/credentials
  - unset AWS_ACCESS_KEY_ID AWS_SECRET_ACCESS_KEY
  - aws sts get-caller-identity --profile default
  environment:
    AWS_ACCESS_KEY_ID:
      from_secret: TELEPORT_BUILD_USER_READ_ONLY_KEY
    AWS_ROLE:
      from_secret: TELEPORT_BUILD_READ_ONLY_AWS_ROLE
    AWS_SECRET_ACCESS_KEY:
      from_secret: TELEPORT_BUILD_USER_READ_ONLY_SECRET
  volumes:
  - name: awsconfig
    path: /root/.aws
- name: Build artifacts
  image: docker
  commands:
  - apk add --no-cache bash curl gzip make tar
  - apk add --no-cache aws-cli
  - cd /go/src/github.com/gravitational/teleport
  - export VERSION=$(cat /go/.version.txt)
  - aws ecr-public get-login-password --region us-east-1 | docker login -u="AWS" --password-stdin
    public.ecr.aws
  - make deb
  environment:
    ARCH: amd64
    ENT_TARBALL_PATH: /go/artifacts
    OSS_TARBALL_PATH: /go/artifacts
    TMPDIR: /go
  volumes:
  - name: dockersock
    path: /var/run
  - name: awsconfig
    path: /root/.aws
- name: Copy artifacts
  image: docker
  commands:
  - cd /go/src/github.com/gravitational/teleport
  - find build -maxdepth 1 -iname "teleport*.deb*" -print -exec cp {} /go/artifacts
    \;
  - find e/build -maxdepth 1 -iname "teleport*.deb*" -print -exec cp {} /go/artifacts
    \;
- name: Assume Upload AWS Role
  image: amazon/aws-cli
  commands:
  - aws sts get-caller-identity
  - |-
    printf "[default]\naws_access_key_id = %s\naws_secret_access_key = %s\naws_session_token = %s\n" \
      $(aws sts assume-role \
        --role-arn "$AWS_ROLE" \
        --role-session-name $(echo "drone-${DRONE_REPO}-${DRONE_BUILD_NUMBER}" | sed "s|/|-|g") \
        --query "Credentials.[AccessKeyId,SecretAccessKey,SessionToken]" \
        --output text) \
      > /root/.aws/credentials
  - unset AWS_ACCESS_KEY_ID AWS_SECRET_ACCESS_KEY
  - aws sts get-caller-identity --profile default
  environment:
    AWS_ACCESS_KEY_ID:
      from_secret: AWS_ACCESS_KEY_ID
    AWS_ROLE:
      from_secret: AWS_ROLE
    AWS_SECRET_ACCESS_KEY:
      from_secret: AWS_SECRET_ACCESS_KEY
  volumes:
  - name: awsconfig
    path: /root/.aws
- name: Upload to S3
  image: amazon/aws-cli
  commands:
  - cd /go/artifacts/
  - aws s3 sync . s3://$AWS_S3_BUCKET/teleport/tag/${DRONE_TAG##v}
  environment:
    AWS_REGION: us-west-2
    AWS_S3_BUCKET:
      from_secret: AWS_S3_BUCKET
  volumes:
  - name: awsconfig
    path: /root/.aws
- name: Register artifacts
  image: docker
  commands:
  - WORKSPACE_DIR=$${WORKSPACE_DIR:-/}
  - VERSION=$(cat "$WORKSPACE_DIR/go/.version.txt")
  - RELEASES_HOST='https://releases-prod.platform.teleport.sh'
  - echo "$RELEASES_CERT" | base64 -d > "$WORKSPACE_DIR/releases.crt"
  - echo "$RELEASES_KEY" | base64 -d > "$WORKSPACE_DIR/releases.key"
  - trap "rm -f '$WORKSPACE_DIR/releases.crt' '$WORKSPACE_DIR/releases.key'" EXIT
  - CREDENTIALS="--cert $WORKSPACE_DIR/releases.crt --key $WORKSPACE_DIR/releases.key"
  - which curl || apk add --no-cache curl
  - |-
    cd "$WORKSPACE_DIR/go/artifacts"
    find . -type f ! -iname '*.sha256' ! -iname '*-unsigned.zip*' | while read -r file; do
      # Skip files that are not results of this build
      # (e.g. tarballs from which OS packages are made)
      [ -f "$file.sha256" ] || continue

      name="$(basename "$file" | sed -E 's/(-|_)v?[0-9].*$//')" # extract part before -vX.Y.Z
      description="Linux 64-bit DEB"
      products="$name"
      if [ "$name" = "tsh" ]; then
        products="teleport teleport-ent"
      elif [ "$name" = "Teleport Connect" -o "$name" = "teleport-connect" ]; then
        description="Teleport Connect"
        products="teleport teleport-ent"
      fi
      shasum="$(cat "$file.sha256" | cut -d ' ' -f 1)"

      curl $CREDENTIALS --fail -o /dev/null -F description="$description" -F os="linux" -F arch="amd64" -F "file=@$file" -F "sha256=$shasum" "$RELEASES_HOST/assets";

      for product in $products; do
        status_code=$(curl $CREDENTIALS -o "$WORKSPACE_DIR/curl_out.txt" -w "%{http_code}" -F "product=$product" -F "version=$VERSION" -F notesMd="# Teleport $VERSION" -F status=draft "$RELEASES_HOST/releases")
        if [ $status_code -ne 200 ] && [ $status_code -ne 409 ]; then
          echo "curl HTTP status: $status_code"
          cat $WORKSPACE_DIR/curl_out.txt
          exit 1
        fi
        curl $CREDENTIALS --fail -o /dev/null -X PUT "$RELEASES_HOST/releases/$product@$VERSION/assets/$(basename "$file" | sed 's/ /%20/g')"
      done
    done
  environment:
    RELEASES_CERT:
      from_secret: RELEASES_CERT
    RELEASES_KEY:
      from_secret: RELEASES_KEY
services:
- name: Start Docker
  image: docker:dind
  privileged: true
  volumes:
  - name: dockersock
    path: /var/run
volumes:
- name: dockersock
  temp: {}
- name: awsconfig
  temp: {}

---
################################################
# Generated using dronegen, do not edit by hand!
# Use 'make dronegen' to update.
# Generated at dronegen/tag.go (main.tagPackagePipeline)
################################################

kind: pipeline
type: kubernetes
name: build-linux-amd64-fips-deb
trigger:
  event:
    include:
    - tag
  ref:
    include:
    - refs/tags/v*
  repo:
    include:
    - gravitational/*
workspace:
  path: /go
clone:
  disable: true
depends_on:
- build-linux-amd64-fips
- clean-up-previous-build
steps:
- name: Check out code
  image: docker:git
  commands:
  - mkdir -p /go/src/github.com/gravitational/teleport
  - cd /go/src/github.com/gravitational/teleport
  - git clone https://github.com/gravitational/${DRONE_REPO_NAME}.git .
  - git checkout ${DRONE_TAG:-$DRONE_COMMIT}
  - mkdir -m 0700 /root/.ssh && echo -n "$GITHUB_PRIVATE_KEY" > /root/.ssh/id_rsa
    && chmod 600 /root/.ssh/id_rsa
  - ssh-keyscan -H github.com > /root/.ssh/known_hosts 2>/dev/null && chmod 600 /root/.ssh/known_hosts
  - git submodule update --init e
  - git submodule update --init --recursive webassets || true
  - rm -f /root/.ssh/id_rsa
  - mkdir -p /go/cache /go/artifacts
  - |-
    VERSION=$(egrep ^VERSION Makefile | cut -d= -f2)
    if [ "$$VERSION" != "${DRONE_TAG##v}" ]; then
      echo "Mismatch between Makefile version: $$VERSION and git tag: $DRONE_TAG"
      exit 1
    fi
    echo "$$VERSION" > /go/.version.txt
  environment:
    GITHUB_PRIVATE_KEY:
      from_secret: GITHUB_PRIVATE_KEY
- name: Wait for docker
  image: docker
  commands:
  - timeout 30s /bin/sh -c 'while [ ! -S /var/run/docker.sock ]; do sleep 1; done'
  volumes:
  - name: dockersock
    path: /var/run
- name: Assume Download AWS Role
  image: amazon/aws-cli
  commands:
  - aws sts get-caller-identity
  - |-
    printf "[default]\naws_access_key_id = %s\naws_secret_access_key = %s\naws_session_token = %s\n" \
      $(aws sts assume-role \
        --role-arn "$AWS_ROLE" \
        --role-session-name $(echo "drone-${DRONE_REPO}-${DRONE_BUILD_NUMBER}" | sed "s|/|-|g") \
        --query "Credentials.[AccessKeyId,SecretAccessKey,SessionToken]" \
        --output text) \
      > /root/.aws/credentials
  - unset AWS_ACCESS_KEY_ID AWS_SECRET_ACCESS_KEY
  - aws sts get-caller-identity --profile default
  environment:
    AWS_ACCESS_KEY_ID:
      from_secret: AWS_ACCESS_KEY_ID
    AWS_ROLE:
      from_secret: AWS_ROLE
    AWS_SECRET_ACCESS_KEY:
      from_secret: AWS_SECRET_ACCESS_KEY
  volumes:
  - name: awsconfig
    path: /root/.aws
- name: Download artifacts from S3
  image: amazon/aws-cli
  commands:
  - export VERSION=$(cat /go/.version.txt)
  - if [[ "${DRONE_TAG}" != "" ]]; then export S3_PATH="tag/$${DRONE_TAG##v}/"; else
    export S3_PATH="tag/"; fi
  - aws s3 cp s3://$AWS_S3_BUCKET/teleport/$${S3_PATH}teleport-ent-v$${VERSION}-linux-amd64-fips-bin.tar.gz
    /go/artifacts/
  environment:
    AWS_REGION: us-west-2
    AWS_S3_BUCKET:
      from_secret: AWS_S3_BUCKET
  volumes:
  - name: awsconfig
    path: /root/.aws
- name: Assume Build AWS Role
  image: amazon/aws-cli
  commands:
  - aws sts get-caller-identity
  - |-
    printf "[default]\naws_access_key_id = %s\naws_secret_access_key = %s\naws_session_token = %s\n" \
      $(aws sts assume-role \
        --role-arn "$AWS_ROLE" \
        --role-session-name $(echo "drone-${DRONE_REPO}-${DRONE_BUILD_NUMBER}" | sed "s|/|-|g") \
        --query "Credentials.[AccessKeyId,SecretAccessKey,SessionToken]" \
        --output text) \
      > /root/.aws/credentials
  - unset AWS_ACCESS_KEY_ID AWS_SECRET_ACCESS_KEY
  - aws sts get-caller-identity --profile default
  environment:
    AWS_ACCESS_KEY_ID:
      from_secret: TELEPORT_BUILD_USER_READ_ONLY_KEY
    AWS_ROLE:
      from_secret: TELEPORT_BUILD_READ_ONLY_AWS_ROLE
    AWS_SECRET_ACCESS_KEY:
      from_secret: TELEPORT_BUILD_USER_READ_ONLY_SECRET
  volumes:
  - name: awsconfig
    path: /root/.aws
- name: Build artifacts
  image: docker
  commands:
  - apk add --no-cache bash curl gzip make tar
  - apk add --no-cache aws-cli
  - cd /go/src/github.com/gravitational/teleport
  - export VERSION=$(cat /go/.version.txt)
  - aws ecr-public get-login-password --region us-east-1 | docker login -u="AWS" --password-stdin
    public.ecr.aws
  - make -C e deb
  environment:
    ARCH: amd64
    ENT_TARBALL_PATH: /go/artifacts
    FIPS: "yes"
    RUNTIME: fips
    TMPDIR: /go
  volumes:
  - name: dockersock
    path: /var/run
  - name: awsconfig
    path: /root/.aws
- name: Copy artifacts
  image: docker
  commands:
  - cd /go/src/github.com/gravitational/teleport
  - find e/build -maxdepth 1 -iname "teleport*.deb*" -print -exec cp {} /go/artifacts
    \;
- name: Assume Upload AWS Role
  image: amazon/aws-cli
  commands:
  - aws sts get-caller-identity
  - |-
    printf "[default]\naws_access_key_id = %s\naws_secret_access_key = %s\naws_session_token = %s\n" \
      $(aws sts assume-role \
        --role-arn "$AWS_ROLE" \
        --role-session-name $(echo "drone-${DRONE_REPO}-${DRONE_BUILD_NUMBER}" | sed "s|/|-|g") \
        --query "Credentials.[AccessKeyId,SecretAccessKey,SessionToken]" \
        --output text) \
      > /root/.aws/credentials
  - unset AWS_ACCESS_KEY_ID AWS_SECRET_ACCESS_KEY
  - aws sts get-caller-identity --profile default
  environment:
    AWS_ACCESS_KEY_ID:
      from_secret: AWS_ACCESS_KEY_ID
    AWS_ROLE:
      from_secret: AWS_ROLE
    AWS_SECRET_ACCESS_KEY:
      from_secret: AWS_SECRET_ACCESS_KEY
  volumes:
  - name: awsconfig
    path: /root/.aws
- name: Upload to S3
  image: amazon/aws-cli
  commands:
  - cd /go/artifacts/
  - aws s3 sync . s3://$AWS_S3_BUCKET/teleport/tag/${DRONE_TAG##v}
  environment:
    AWS_REGION: us-west-2
    AWS_S3_BUCKET:
      from_secret: AWS_S3_BUCKET
  volumes:
  - name: awsconfig
    path: /root/.aws
- name: Register artifacts
  image: docker
  commands:
  - WORKSPACE_DIR=$${WORKSPACE_DIR:-/}
  - VERSION=$(cat "$WORKSPACE_DIR/go/.version.txt")
  - RELEASES_HOST='https://releases-prod.platform.teleport.sh'
  - echo "$RELEASES_CERT" | base64 -d > "$WORKSPACE_DIR/releases.crt"
  - echo "$RELEASES_KEY" | base64 -d > "$WORKSPACE_DIR/releases.key"
  - trap "rm -f '$WORKSPACE_DIR/releases.crt' '$WORKSPACE_DIR/releases.key'" EXIT
  - CREDENTIALS="--cert $WORKSPACE_DIR/releases.crt --key $WORKSPACE_DIR/releases.key"
  - which curl || apk add --no-cache curl
  - |-
    cd "$WORKSPACE_DIR/go/artifacts"
    find . -type f ! -iname '*.sha256' ! -iname '*-unsigned.zip*' | while read -r file; do
      # Skip files that are not results of this build
      # (e.g. tarballs from which OS packages are made)
      [ -f "$file.sha256" ] || continue

      name="$(basename "$file" | sed -E 's/(-|_)v?[0-9].*$//')" # extract part before -vX.Y.Z
      description="Linux 64-bit DEB (FedRAMP/FIPS)"
      products="$name"
      if [ "$name" = "tsh" ]; then
        products="teleport teleport-ent"
      elif [ "$name" = "Teleport Connect" -o "$name" = "teleport-connect" ]; then
        description="Teleport Connect"
        products="teleport teleport-ent"
      fi
      shasum="$(cat "$file.sha256" | cut -d ' ' -f 1)"

      curl $CREDENTIALS --fail -o /dev/null -F description="$description" -F os="linux" -F arch="amd64" -F "file=@$file" -F "sha256=$shasum" "$RELEASES_HOST/assets";

      for product in $products; do
        status_code=$(curl $CREDENTIALS -o "$WORKSPACE_DIR/curl_out.txt" -w "%{http_code}" -F "product=$product" -F "version=$VERSION" -F notesMd="# Teleport $VERSION" -F status=draft "$RELEASES_HOST/releases")
        if [ $status_code -ne 200 ] && [ $status_code -ne 409 ]; then
          echo "curl HTTP status: $status_code"
          cat $WORKSPACE_DIR/curl_out.txt
          exit 1
        fi
        curl $CREDENTIALS --fail -o /dev/null -X PUT "$RELEASES_HOST/releases/$product@$VERSION/assets/$(basename "$file" | sed 's/ /%20/g')"
      done
    done
  environment:
    RELEASES_CERT:
      from_secret: RELEASES_CERT
    RELEASES_KEY:
      from_secret: RELEASES_KEY
services:
- name: Start Docker
  image: docker:dind
  privileged: true
  volumes:
  - name: dockersock
    path: /var/run
volumes:
- name: dockersock
  temp: {}
- name: awsconfig
  temp: {}

---
################################################
# Generated using dronegen, do not edit by hand!
# Use 'make dronegen' to update.
# Generated at dronegen/tag.go (main.tagPipeline)
################################################

kind: pipeline
type: kubernetes
name: build-linux-386
environment:
  BUILDBOX_VERSION: teleport11
  RUNTIME: go1.19.2
trigger:
  event:
    include:
    - tag
  ref:
    include:
    - refs/tags/v*
  repo:
    include:
    - gravitational/*
workspace:
  path: /go
clone:
  disable: true
depends_on:
- clean-up-previous-build
steps:
- name: Check out code
  image: docker:git
  commands:
  - mkdir -p /go/src/github.com/gravitational/teleport
  - cd /go/src/github.com/gravitational/teleport
  - git clone https://github.com/gravitational/${DRONE_REPO_NAME}.git .
  - git checkout ${DRONE_TAG:-$DRONE_COMMIT}
  - mkdir -m 0700 /root/.ssh && echo -n "$GITHUB_PRIVATE_KEY" > /root/.ssh/id_rsa
    && chmod 600 /root/.ssh/id_rsa
  - ssh-keyscan -H github.com > /root/.ssh/known_hosts 2>/dev/null && chmod 600 /root/.ssh/known_hosts
  - git submodule update --init e
  - git submodule update --init --recursive webassets || true
  - rm -f /root/.ssh/id_rsa
  - mkdir -p /go/cache /go/artifacts
  - |-
    VERSION=$(egrep ^VERSION Makefile | cut -d= -f2)
    if [ "$$VERSION" != "${DRONE_TAG##v}" ]; then
      echo "Mismatch between Makefile version: $$VERSION and git tag: $DRONE_TAG"
      exit 1
    fi
    echo "$$VERSION" > /go/.version.txt
  environment:
    GITHUB_PRIVATE_KEY:
      from_secret: GITHUB_PRIVATE_KEY
- name: Wait for docker
  image: docker
  commands:
  - timeout 30s /bin/sh -c 'while [ ! -S /var/run/docker.sock ]; do sleep 1; done'
  volumes:
  - name: dockersock
    path: /var/run
- name: Build artifacts
  image: docker
  commands:
  - apk add --no-cache make
  - chown -R $UID:$GID /go
  - cd /go/src/github.com/gravitational/teleport
  - make -C build.assets release-386
  environment:
    ARCH: "386"
    GID: "1000"
    GOCACHE: /go/cache
    GOPATH: /go
    OS: linux
    UID: "1000"
  volumes:
  - name: dockersock
    path: /var/run
- name: Copy artifacts
  image: docker
  commands:
  - cd /go/src/github.com/gravitational/teleport
  - find . -maxdepth 1 -iname "teleport*.tar.gz" -print -exec cp {} /go/artifacts
    \;
  - find e/ -maxdepth 1 -iname "teleport*.tar.gz" -print -exec cp {} /go/artifacts
    \;
  - cd /go/artifacts && for FILE in teleport*.tar.gz; do sha256sum $FILE > $FILE.sha256;
    done && ls -l
- name: Assume AWS Role
  image: amazon/aws-cli
  commands:
  - aws sts get-caller-identity
  - |-
    printf "[default]\naws_access_key_id = %s\naws_secret_access_key = %s\naws_session_token = %s\n" \
      $(aws sts assume-role \
        --role-arn "$AWS_ROLE" \
        --role-session-name $(echo "drone-${DRONE_REPO}-${DRONE_BUILD_NUMBER}" | sed "s|/|-|g") \
        --query "Credentials.[AccessKeyId,SecretAccessKey,SessionToken]" \
        --output text) \
      > /root/.aws/credentials
  - unset AWS_ACCESS_KEY_ID AWS_SECRET_ACCESS_KEY
  - aws sts get-caller-identity --profile default
  environment:
    AWS_ACCESS_KEY_ID:
      from_secret: AWS_ACCESS_KEY_ID
    AWS_ROLE:
      from_secret: AWS_ROLE
    AWS_SECRET_ACCESS_KEY:
      from_secret: AWS_SECRET_ACCESS_KEY
  volumes:
  - name: awsconfig
    path: /root/.aws
- name: Upload to S3
  image: amazon/aws-cli
  commands:
  - cd /go/artifacts/
  - aws s3 sync . s3://$AWS_S3_BUCKET/teleport/tag/${DRONE_TAG##v}
  environment:
    AWS_REGION: us-west-2
    AWS_S3_BUCKET:
      from_secret: AWS_S3_BUCKET
  volumes:
  - name: awsconfig
    path: /root/.aws
- name: Register artifacts
  image: docker
  commands:
  - WORKSPACE_DIR=$${WORKSPACE_DIR:-/}
  - VERSION=$(cat "$WORKSPACE_DIR/go/.version.txt")
  - RELEASES_HOST='https://releases-prod.platform.teleport.sh'
  - echo "$RELEASES_CERT" | base64 -d > "$WORKSPACE_DIR/releases.crt"
  - echo "$RELEASES_KEY" | base64 -d > "$WORKSPACE_DIR/releases.key"
  - trap "rm -f '$WORKSPACE_DIR/releases.crt' '$WORKSPACE_DIR/releases.key'" EXIT
  - CREDENTIALS="--cert $WORKSPACE_DIR/releases.crt --key $WORKSPACE_DIR/releases.key"
  - which curl || apk add --no-cache curl
  - |-
    cd "$WORKSPACE_DIR/go/artifacts"
    find . -type f ! -iname '*.sha256' ! -iname '*-unsigned.zip*' | while read -r file; do
      # Skip files that are not results of this build
      # (e.g. tarballs from which OS packages are made)
      [ -f "$file.sha256" ] || continue

      name="$(basename "$file" | sed -E 's/(-|_)v?[0-9].*$//')" # extract part before -vX.Y.Z
      description="Linux 32-bit"
      products="$name"
      if [ "$name" = "tsh" ]; then
        products="teleport teleport-ent"
      elif [ "$name" = "Teleport Connect" -o "$name" = "teleport-connect" ]; then
        description="Teleport Connect"
        products="teleport teleport-ent"
      fi
      shasum="$(cat "$file.sha256" | cut -d ' ' -f 1)"

      curl $CREDENTIALS --fail -o /dev/null -F description="$description" -F os="linux" -F arch="386" -F "file=@$file" -F "sha256=$shasum" "$RELEASES_HOST/assets";

      for product in $products; do
        status_code=$(curl $CREDENTIALS -o "$WORKSPACE_DIR/curl_out.txt" -w "%{http_code}" -F "product=$product" -F "version=$VERSION" -F notesMd="# Teleport $VERSION" -F status=draft "$RELEASES_HOST/releases")
        if [ $status_code -ne 200 ] && [ $status_code -ne 409 ]; then
          echo "curl HTTP status: $status_code"
          cat $WORKSPACE_DIR/curl_out.txt
          exit 1
        fi
        curl $CREDENTIALS --fail -o /dev/null -X PUT "$RELEASES_HOST/releases/$product@$VERSION/assets/$(basename "$file" | sed 's/ /%20/g')"
      done
    done
  environment:
    RELEASES_CERT:
      from_secret: RELEASES_CERT
    RELEASES_KEY:
      from_secret: RELEASES_KEY
services:
- name: Start Docker
  image: docker:dind
  privileged: true
  volumes:
  - name: dockersock
    path: /var/run
volumes:
- name: awsconfig
  temp: {}
- name: dockersock
  temp: {}

---
################################################
# Generated using dronegen, do not edit by hand!
# Use 'make dronegen' to update.
# Generated at dronegen/tag.go (main.tagPackagePipeline)
################################################

kind: pipeline
type: kubernetes
name: build-linux-386-rpm
trigger:
  event:
    include:
    - tag
  ref:
    include:
    - refs/tags/v*
  repo:
    include:
    - gravitational/*
workspace:
  path: /go
clone:
  disable: true
depends_on:
- build-linux-386
- clean-up-previous-build
steps:
- name: Check out code
  image: docker:git
  commands:
  - mkdir -p /go/src/github.com/gravitational/teleport
  - cd /go/src/github.com/gravitational/teleport
  - git clone https://github.com/gravitational/${DRONE_REPO_NAME}.git .
  - git checkout ${DRONE_TAG:-$DRONE_COMMIT}
  - mkdir -m 0700 /root/.ssh && echo -n "$GITHUB_PRIVATE_KEY" > /root/.ssh/id_rsa
    && chmod 600 /root/.ssh/id_rsa
  - ssh-keyscan -H github.com > /root/.ssh/known_hosts 2>/dev/null && chmod 600 /root/.ssh/known_hosts
  - git submodule update --init e
  - git submodule update --init --recursive webassets || true
  - rm -f /root/.ssh/id_rsa
  - mkdir -p /go/cache /go/artifacts
  - |-
    VERSION=$(egrep ^VERSION Makefile | cut -d= -f2)
    if [ "$$VERSION" != "${DRONE_TAG##v}" ]; then
      echo "Mismatch between Makefile version: $$VERSION and git tag: $DRONE_TAG"
      exit 1
    fi
    echo "$$VERSION" > /go/.version.txt
  environment:
    GITHUB_PRIVATE_KEY:
      from_secret: GITHUB_PRIVATE_KEY
- name: Wait for docker
  image: docker
  commands:
  - timeout 30s /bin/sh -c 'while [ ! -S /var/run/docker.sock ]; do sleep 1; done'
  volumes:
  - name: dockersock
    path: /var/run
- name: Assume Download AWS Role
  image: amazon/aws-cli
  commands:
  - aws sts get-caller-identity
  - |-
    printf "[default]\naws_access_key_id = %s\naws_secret_access_key = %s\naws_session_token = %s\n" \
      $(aws sts assume-role \
        --role-arn "$AWS_ROLE" \
        --role-session-name $(echo "drone-${DRONE_REPO}-${DRONE_BUILD_NUMBER}" | sed "s|/|-|g") \
        --query "Credentials.[AccessKeyId,SecretAccessKey,SessionToken]" \
        --output text) \
      > /root/.aws/credentials
  - unset AWS_ACCESS_KEY_ID AWS_SECRET_ACCESS_KEY
  - aws sts get-caller-identity --profile default
  environment:
    AWS_ACCESS_KEY_ID:
      from_secret: AWS_ACCESS_KEY_ID
    AWS_ROLE:
      from_secret: AWS_ROLE
    AWS_SECRET_ACCESS_KEY:
      from_secret: AWS_SECRET_ACCESS_KEY
  volumes:
  - name: awsconfig
    path: /root/.aws
- name: Download artifacts from S3
  image: amazon/aws-cli
  commands:
  - export VERSION=$(cat /go/.version.txt)
  - if [[ "${DRONE_TAG}" != "" ]]; then export S3_PATH="tag/$${DRONE_TAG##v}/"; else
    export S3_PATH="tag/"; fi
  - aws s3 cp s3://$AWS_S3_BUCKET/teleport/$${S3_PATH}teleport-v$${VERSION}-linux-386-bin.tar.gz
    /go/artifacts/
  - aws s3 cp s3://$AWS_S3_BUCKET/teleport/$${S3_PATH}teleport-ent-v$${VERSION}-linux-386-bin.tar.gz
    /go/artifacts/
  environment:
    AWS_REGION: us-west-2
    AWS_S3_BUCKET:
      from_secret: AWS_S3_BUCKET
  volumes:
  - name: awsconfig
    path: /root/.aws
- name: Assume Build AWS Role
  image: amazon/aws-cli
  commands:
  - aws sts get-caller-identity
  - |-
    printf "[default]\naws_access_key_id = %s\naws_secret_access_key = %s\naws_session_token = %s\n" \
      $(aws sts assume-role \
        --role-arn "$AWS_ROLE" \
        --role-session-name $(echo "drone-${DRONE_REPO}-${DRONE_BUILD_NUMBER}" | sed "s|/|-|g") \
        --query "Credentials.[AccessKeyId,SecretAccessKey,SessionToken]" \
        --output text) \
      > /root/.aws/credentials
  - unset AWS_ACCESS_KEY_ID AWS_SECRET_ACCESS_KEY
  - aws sts get-caller-identity --profile default
  environment:
    AWS_ACCESS_KEY_ID:
      from_secret: TELEPORT_BUILD_USER_READ_ONLY_KEY
    AWS_ROLE:
      from_secret: TELEPORT_BUILD_READ_ONLY_AWS_ROLE
    AWS_SECRET_ACCESS_KEY:
      from_secret: TELEPORT_BUILD_USER_READ_ONLY_SECRET
  volumes:
  - name: awsconfig
    path: /root/.aws
- name: Build artifacts
  image: docker
  commands:
  - apk add --no-cache bash curl gzip make tar go
  - apk add --no-cache aws-cli
  - cd /go/src/github.com/gravitational/teleport
  - export VERSION=$(cat /go/.version.txt)
  - aws ecr-public get-login-password --region us-east-1 | docker login -u="AWS" --password-stdin
    public.ecr.aws
  - mkdir -m0700 $GNUPG_DIR
  - echo "$GPG_RPM_SIGNING_ARCHIVE" | base64 -d | tar -xzf - -C $GNUPG_DIR
  - chown -R root:root $GNUPG_DIR
  - make rpm
  - rm -rf $GNUPG_DIR
  environment:
    ARCH: "386"
    ENT_TARBALL_PATH: /go/artifacts
    GNUPG_DIR: /tmpfs/gnupg
    GPG_RPM_SIGNING_ARCHIVE:
      from_secret: GPG_RPM_SIGNING_ARCHIVE
    OSS_TARBALL_PATH: /go/artifacts
    TMPDIR: /go
  volumes:
  - name: dockersock
    path: /var/run
  - name: awsconfig
    path: /root/.aws
  - name: tmpfs
    path: /tmpfs
- name: Copy artifacts
  image: docker
  commands:
  - cd /go/src/github.com/gravitational/teleport
  - find build -maxdepth 1 -iname "teleport*.rpm*" -print -exec cp {} /go/artifacts
    \;
  - find e/build -maxdepth 1 -iname "teleport*.rpm*" -print -exec cp {} /go/artifacts
    \;
- name: Assume Upload AWS Role
  image: amazon/aws-cli
  commands:
  - aws sts get-caller-identity
  - |-
    printf "[default]\naws_access_key_id = %s\naws_secret_access_key = %s\naws_session_token = %s\n" \
      $(aws sts assume-role \
        --role-arn "$AWS_ROLE" \
        --role-session-name $(echo "drone-${DRONE_REPO}-${DRONE_BUILD_NUMBER}" | sed "s|/|-|g") \
        --query "Credentials.[AccessKeyId,SecretAccessKey,SessionToken]" \
        --output text) \
      > /root/.aws/credentials
  - unset AWS_ACCESS_KEY_ID AWS_SECRET_ACCESS_KEY
  - aws sts get-caller-identity --profile default
  environment:
    AWS_ACCESS_KEY_ID:
      from_secret: AWS_ACCESS_KEY_ID
    AWS_ROLE:
      from_secret: AWS_ROLE
    AWS_SECRET_ACCESS_KEY:
      from_secret: AWS_SECRET_ACCESS_KEY
  volumes:
  - name: awsconfig
    path: /root/.aws
- name: Upload to S3
  image: amazon/aws-cli
  commands:
  - cd /go/artifacts/
  - aws s3 sync . s3://$AWS_S3_BUCKET/teleport/tag/${DRONE_TAG##v}
  environment:
    AWS_REGION: us-west-2
    AWS_S3_BUCKET:
      from_secret: AWS_S3_BUCKET
  volumes:
  - name: awsconfig
    path: /root/.aws
- name: Register artifacts
  image: docker
  commands:
  - WORKSPACE_DIR=$${WORKSPACE_DIR:-/}
  - VERSION=$(cat "$WORKSPACE_DIR/go/.version.txt")
  - RELEASES_HOST='https://releases-prod.platform.teleport.sh'
  - echo "$RELEASES_CERT" | base64 -d > "$WORKSPACE_DIR/releases.crt"
  - echo "$RELEASES_KEY" | base64 -d > "$WORKSPACE_DIR/releases.key"
  - trap "rm -f '$WORKSPACE_DIR/releases.crt' '$WORKSPACE_DIR/releases.key'" EXIT
  - CREDENTIALS="--cert $WORKSPACE_DIR/releases.crt --key $WORKSPACE_DIR/releases.key"
  - which curl || apk add --no-cache curl
  - |-
    cd "$WORKSPACE_DIR/go/artifacts"
    find . -type f ! -iname '*.sha256' ! -iname '*-unsigned.zip*' | while read -r file; do
      # Skip files that are not results of this build
      # (e.g. tarballs from which OS packages are made)
      [ -f "$file.sha256" ] || continue

      name="$(basename "$file" | sed -E 's/(-|_)v?[0-9].*$//')" # extract part before -vX.Y.Z
      description="Linux 32-bit RPM"
      products="$name"
      if [ "$name" = "tsh" ]; then
        products="teleport teleport-ent"
      elif [ "$name" = "Teleport Connect" -o "$name" = "teleport-connect" ]; then
        description="Teleport Connect"
        products="teleport teleport-ent"
      fi
      shasum="$(cat "$file.sha256" | cut -d ' ' -f 1)"

      curl $CREDENTIALS --fail -o /dev/null -F description="$description" -F os="linux" -F arch="386" -F "file=@$file" -F "sha256=$shasum" "$RELEASES_HOST/assets";

      for product in $products; do
        status_code=$(curl $CREDENTIALS -o "$WORKSPACE_DIR/curl_out.txt" -w "%{http_code}" -F "product=$product" -F "version=$VERSION" -F notesMd="# Teleport $VERSION" -F status=draft "$RELEASES_HOST/releases")
        if [ $status_code -ne 200 ] && [ $status_code -ne 409 ]; then
          echo "curl HTTP status: $status_code"
          cat $WORKSPACE_DIR/curl_out.txt
          exit 1
        fi
        curl $CREDENTIALS --fail -o /dev/null -X PUT "$RELEASES_HOST/releases/$product@$VERSION/assets/$(basename "$file" | sed 's/ /%20/g')"
      done
    done
  environment:
    RELEASES_CERT:
      from_secret: RELEASES_CERT
    RELEASES_KEY:
      from_secret: RELEASES_KEY
services:
- name: Start Docker
  image: docker:dind
  privileged: true
  volumes:
  - name: tmpfs
    path: /tmpfs
  - name: dockersock
    path: /var/run
volumes:
- name: dockersock
  temp: {}
- name: awsconfig
  temp: {}
- name: tmpfs
  temp:
    medium: memory

---
################################################
# Generated using dronegen, do not edit by hand!
# Use 'make dronegen' to update.
# Generated at dronegen/tag.go (main.tagPackagePipeline)
################################################

kind: pipeline
type: kubernetes
name: build-linux-386-deb
trigger:
  event:
    include:
    - tag
  ref:
    include:
    - refs/tags/v*
  repo:
    include:
    - gravitational/*
workspace:
  path: /go
clone:
  disable: true
depends_on:
- build-linux-386
- clean-up-previous-build
steps:
- name: Check out code
  image: docker:git
  commands:
  - mkdir -p /go/src/github.com/gravitational/teleport
  - cd /go/src/github.com/gravitational/teleport
  - git clone https://github.com/gravitational/${DRONE_REPO_NAME}.git .
  - git checkout ${DRONE_TAG:-$DRONE_COMMIT}
  - mkdir -m 0700 /root/.ssh && echo -n "$GITHUB_PRIVATE_KEY" > /root/.ssh/id_rsa
    && chmod 600 /root/.ssh/id_rsa
  - ssh-keyscan -H github.com > /root/.ssh/known_hosts 2>/dev/null && chmod 600 /root/.ssh/known_hosts
  - git submodule update --init e
  - git submodule update --init --recursive webassets || true
  - rm -f /root/.ssh/id_rsa
  - mkdir -p /go/cache /go/artifacts
  - |-
    VERSION=$(egrep ^VERSION Makefile | cut -d= -f2)
    if [ "$$VERSION" != "${DRONE_TAG##v}" ]; then
      echo "Mismatch between Makefile version: $$VERSION and git tag: $DRONE_TAG"
      exit 1
    fi
    echo "$$VERSION" > /go/.version.txt
  environment:
    GITHUB_PRIVATE_KEY:
      from_secret: GITHUB_PRIVATE_KEY
- name: Wait for docker
  image: docker
  commands:
  - timeout 30s /bin/sh -c 'while [ ! -S /var/run/docker.sock ]; do sleep 1; done'
  volumes:
  - name: dockersock
    path: /var/run
- name: Assume Download AWS Role
  image: amazon/aws-cli
  commands:
  - aws sts get-caller-identity
  - |-
    printf "[default]\naws_access_key_id = %s\naws_secret_access_key = %s\naws_session_token = %s\n" \
      $(aws sts assume-role \
        --role-arn "$AWS_ROLE" \
        --role-session-name $(echo "drone-${DRONE_REPO}-${DRONE_BUILD_NUMBER}" | sed "s|/|-|g") \
        --query "Credentials.[AccessKeyId,SecretAccessKey,SessionToken]" \
        --output text) \
      > /root/.aws/credentials
  - unset AWS_ACCESS_KEY_ID AWS_SECRET_ACCESS_KEY
  - aws sts get-caller-identity --profile default
  environment:
    AWS_ACCESS_KEY_ID:
      from_secret: AWS_ACCESS_KEY_ID
    AWS_ROLE:
      from_secret: AWS_ROLE
    AWS_SECRET_ACCESS_KEY:
      from_secret: AWS_SECRET_ACCESS_KEY
  volumes:
  - name: awsconfig
    path: /root/.aws
- name: Download artifacts from S3
  image: amazon/aws-cli
  commands:
  - export VERSION=$(cat /go/.version.txt)
  - if [[ "${DRONE_TAG}" != "" ]]; then export S3_PATH="tag/$${DRONE_TAG##v}/"; else
    export S3_PATH="tag/"; fi
  - aws s3 cp s3://$AWS_S3_BUCKET/teleport/$${S3_PATH}teleport-v$${VERSION}-linux-386-bin.tar.gz
    /go/artifacts/
  - aws s3 cp s3://$AWS_S3_BUCKET/teleport/$${S3_PATH}teleport-ent-v$${VERSION}-linux-386-bin.tar.gz
    /go/artifacts/
  environment:
    AWS_REGION: us-west-2
    AWS_S3_BUCKET:
      from_secret: AWS_S3_BUCKET
  volumes:
  - name: awsconfig
    path: /root/.aws
- name: Assume Build AWS Role
  image: amazon/aws-cli
  commands:
  - aws sts get-caller-identity
  - |-
    printf "[default]\naws_access_key_id = %s\naws_secret_access_key = %s\naws_session_token = %s\n" \
      $(aws sts assume-role \
        --role-arn "$AWS_ROLE" \
        --role-session-name $(echo "drone-${DRONE_REPO}-${DRONE_BUILD_NUMBER}" | sed "s|/|-|g") \
        --query "Credentials.[AccessKeyId,SecretAccessKey,SessionToken]" \
        --output text) \
      > /root/.aws/credentials
  - unset AWS_ACCESS_KEY_ID AWS_SECRET_ACCESS_KEY
  - aws sts get-caller-identity --profile default
  environment:
    AWS_ACCESS_KEY_ID:
      from_secret: TELEPORT_BUILD_USER_READ_ONLY_KEY
    AWS_ROLE:
      from_secret: TELEPORT_BUILD_READ_ONLY_AWS_ROLE
    AWS_SECRET_ACCESS_KEY:
      from_secret: TELEPORT_BUILD_USER_READ_ONLY_SECRET
  volumes:
  - name: awsconfig
    path: /root/.aws
- name: Build artifacts
  image: docker
  commands:
  - apk add --no-cache bash curl gzip make tar
  - apk add --no-cache aws-cli
  - cd /go/src/github.com/gravitational/teleport
  - export VERSION=$(cat /go/.version.txt)
  - aws ecr-public get-login-password --region us-east-1 | docker login -u="AWS" --password-stdin
    public.ecr.aws
  - make deb
  environment:
    ARCH: "386"
    ENT_TARBALL_PATH: /go/artifacts
    OSS_TARBALL_PATH: /go/artifacts
    TMPDIR: /go
  volumes:
  - name: dockersock
    path: /var/run
  - name: awsconfig
    path: /root/.aws
- name: Copy artifacts
  image: docker
  commands:
  - cd /go/src/github.com/gravitational/teleport
  - find build -maxdepth 1 -iname "teleport*.deb*" -print -exec cp {} /go/artifacts
    \;
  - find e/build -maxdepth 1 -iname "teleport*.deb*" -print -exec cp {} /go/artifacts
    \;
- name: Assume Upload AWS Role
  image: amazon/aws-cli
  commands:
  - aws sts get-caller-identity
  - |-
    printf "[default]\naws_access_key_id = %s\naws_secret_access_key = %s\naws_session_token = %s\n" \
      $(aws sts assume-role \
        --role-arn "$AWS_ROLE" \
        --role-session-name $(echo "drone-${DRONE_REPO}-${DRONE_BUILD_NUMBER}" | sed "s|/|-|g") \
        --query "Credentials.[AccessKeyId,SecretAccessKey,SessionToken]" \
        --output text) \
      > /root/.aws/credentials
  - unset AWS_ACCESS_KEY_ID AWS_SECRET_ACCESS_KEY
  - aws sts get-caller-identity --profile default
  environment:
    AWS_ACCESS_KEY_ID:
      from_secret: AWS_ACCESS_KEY_ID
    AWS_ROLE:
      from_secret: AWS_ROLE
    AWS_SECRET_ACCESS_KEY:
      from_secret: AWS_SECRET_ACCESS_KEY
  volumes:
  - name: awsconfig
    path: /root/.aws
- name: Upload to S3
  image: amazon/aws-cli
  commands:
  - cd /go/artifacts/
  - aws s3 sync . s3://$AWS_S3_BUCKET/teleport/tag/${DRONE_TAG##v}
  environment:
    AWS_REGION: us-west-2
    AWS_S3_BUCKET:
      from_secret: AWS_S3_BUCKET
  volumes:
  - name: awsconfig
    path: /root/.aws
- name: Register artifacts
  image: docker
  commands:
  - WORKSPACE_DIR=$${WORKSPACE_DIR:-/}
  - VERSION=$(cat "$WORKSPACE_DIR/go/.version.txt")
  - RELEASES_HOST='https://releases-prod.platform.teleport.sh'
  - echo "$RELEASES_CERT" | base64 -d > "$WORKSPACE_DIR/releases.crt"
  - echo "$RELEASES_KEY" | base64 -d > "$WORKSPACE_DIR/releases.key"
  - trap "rm -f '$WORKSPACE_DIR/releases.crt' '$WORKSPACE_DIR/releases.key'" EXIT
  - CREDENTIALS="--cert $WORKSPACE_DIR/releases.crt --key $WORKSPACE_DIR/releases.key"
  - which curl || apk add --no-cache curl
  - |-
    cd "$WORKSPACE_DIR/go/artifacts"
    find . -type f ! -iname '*.sha256' ! -iname '*-unsigned.zip*' | while read -r file; do
      # Skip files that are not results of this build
      # (e.g. tarballs from which OS packages are made)
      [ -f "$file.sha256" ] || continue

      name="$(basename "$file" | sed -E 's/(-|_)v?[0-9].*$//')" # extract part before -vX.Y.Z
      description="Linux 32-bit DEB"
      products="$name"
      if [ "$name" = "tsh" ]; then
        products="teleport teleport-ent"
      elif [ "$name" = "Teleport Connect" -o "$name" = "teleport-connect" ]; then
        description="Teleport Connect"
        products="teleport teleport-ent"
      fi
      shasum="$(cat "$file.sha256" | cut -d ' ' -f 1)"

      curl $CREDENTIALS --fail -o /dev/null -F description="$description" -F os="linux" -F arch="386" -F "file=@$file" -F "sha256=$shasum" "$RELEASES_HOST/assets";

      for product in $products; do
        status_code=$(curl $CREDENTIALS -o "$WORKSPACE_DIR/curl_out.txt" -w "%{http_code}" -F "product=$product" -F "version=$VERSION" -F notesMd="# Teleport $VERSION" -F status=draft "$RELEASES_HOST/releases")
        if [ $status_code -ne 200 ] && [ $status_code -ne 409 ]; then
          echo "curl HTTP status: $status_code"
          cat $WORKSPACE_DIR/curl_out.txt
          exit 1
        fi
        curl $CREDENTIALS --fail -o /dev/null -X PUT "$RELEASES_HOST/releases/$product@$VERSION/assets/$(basename "$file" | sed 's/ /%20/g')"
      done
    done
  environment:
    RELEASES_CERT:
      from_secret: RELEASES_CERT
    RELEASES_KEY:
      from_secret: RELEASES_KEY
services:
- name: Start Docker
  image: docker:dind
  privileged: true
  volumes:
  - name: dockersock
    path: /var/run
volumes:
- name: dockersock
  temp: {}
- name: awsconfig
  temp: {}

---
################################################
# Generated using dronegen, do not edit by hand!
# Use 'make dronegen' to update.
# Generated at dronegen/mac.go (main.newDarwinPipeline)
################################################

kind: pipeline
type: exec
name: build-darwin-amd64
trigger:
  event:
    include:
    - tag
  ref:
    include:
    - refs/tags/v*
  repo:
    include:
    - gravitational/*
workspace:
  path: /tmp/build-darwin-amd64
platform:
  os: darwin
  arch: amd64
clone:
  disable: true
depends_on:
- clean-up-previous-build
concurrency:
  limit: 1
steps:
- name: Set up exec runner storage
  commands:
  - set -u
  - mkdir -p $WORKSPACE_DIR
  - chmod -R u+rw $WORKSPACE_DIR
  - rm -rf $WORKSPACE_DIR/go $WORKSPACE_DIR/.ssh
  environment:
    WORKSPACE_DIR: /tmp/build-darwin-amd64
- name: Check out code
  commands:
  - set -u
  - mkdir -p $WORKSPACE_DIR/go/src/github.com/gravitational/teleport
  - cd $WORKSPACE_DIR/go/src/github.com/gravitational/teleport
  - git clone https://github.com/gravitational/${DRONE_REPO_NAME}.git .
  - git checkout ${DRONE_TAG:-$DRONE_COMMIT}
  - mkdir -m 0700 $WORKSPACE_DIR/.ssh && echo "$GITHUB_PRIVATE_KEY" > $WORKSPACE_DIR/.ssh/id_rsa
    && chmod 600 $WORKSPACE_DIR/.ssh/id_rsa
  - ssh-keyscan -H github.com > $WORKSPACE_DIR/.ssh/known_hosts 2>/dev/null
  - chmod 600 $WORKSPACE_DIR/.ssh/known_hosts
  - GIT_SSH_COMMAND='ssh -i $WORKSPACE_DIR/.ssh/id_rsa -o UserKnownHostsFile=$WORKSPACE_DIR/.ssh/known_hosts
    -F /dev/null' git submodule update --init e
  - GIT_SSH_COMMAND='ssh -i $WORKSPACE_DIR/.ssh/id_rsa -o UserKnownHostsFile=$WORKSPACE_DIR/.ssh/known_hosts
    -F /dev/null' git submodule update --init --recursive webassets || true
  - rm -rf $WORKSPACE_DIR/.ssh
  - mkdir -p $WORKSPACE_DIR/go/cache
  - mkdir -p $WORKSPACE_DIR/go/artifacts
  - echo "${DRONE_TAG##v}" > $WORKSPACE_DIR/go/.version.txt
  - cat $WORKSPACE_DIR/go/.version.txt
  environment:
    GITHUB_PRIVATE_KEY:
      from_secret: GITHUB_PRIVATE_KEY
    WORKSPACE_DIR: /tmp/build-darwin-amd64
- name: Install Go Toolchain
  commands:
  - set -u
  - mkdir -p /tmp/build-$DRONE_BUILD_NUMBER-$DRONE_BUILD_CREATED/toolchains
  - curl --silent -O https://dl.google.com/go/$RUNTIME.darwin-amd64.tar.gz
  - tar -C  /tmp/build-$DRONE_BUILD_NUMBER-$DRONE_BUILD_CREATED/toolchains -xzf $RUNTIME.darwin-amd64.tar.gz
  - rm -rf $RUNTIME.darwin-amd64.tar.gz
  environment:
    RUNTIME: go1.19.2
- name: Install Rust Toolchain
  commands:
  - set -u
  - export PATH=/Users/$(whoami)/.cargo/bin:$PATH
  - mkdir -p /tmp/build-$DRONE_BUILD_NUMBER-$DRONE_BUILD_CREATED/toolchains
  - export RUST_VERSION=$(make -C $WORKSPACE_DIR/go/src/github.com/gravitational/teleport/build.assets
    print-rust-version)
  - export CARGO_HOME=/tmp/build-$DRONE_BUILD_NUMBER-$DRONE_BUILD_CREATED/toolchains/cargo
  - export RUST_HOME=$CARGO_HOME
  - export RUSTUP_HOME=/tmp/build-$DRONE_BUILD_NUMBER-$DRONE_BUILD_CREATED/toolchains/rustup
  - rustup toolchain install $RUST_VERSION
  environment:
    WORKSPACE_DIR: /tmp/build-darwin-amd64
- name: Build Mac artifacts (binaries)
  commands:
  - set -u
  - export HOME=/Users/$(whoami)
  - export TOOLCHAIN_DIR=/tmp/build-$DRONE_BUILD_NUMBER-$DRONE_BUILD_CREATED/toolchains
  - export RUST_VERSION=$(make -C $WORKSPACE_DIR/go/src/github.com/gravitational/teleport/build.assets
    print-rust-version)
  - export CARGO_HOME=/tmp/build-$DRONE_BUILD_NUMBER-$DRONE_BUILD_CREATED/toolchains/cargo
  - export RUST_HOME=$CARGO_HOME
  - export RUSTUP_HOME=/tmp/build-$DRONE_BUILD_NUMBER-$DRONE_BUILD_CREATED/toolchains/rustup
  - export PATH=$CARGO_HOME/bin:/Users/build/.cargo/bin:$PATH
  - rustup override set $RUST_VERSION
  - export PATH=$TOOLCHAIN_DIR/go/bin:$PATH
  - cd $WORKSPACE_DIR/go/src/github.com/gravitational/teleport
  - build.assets/build-fido2-macos.sh build
  - export PKG_CONFIG_PATH="$(build.assets/build-fido2-macos.sh pkg_config_path)"
  - make clean release OS=$OS ARCH=$ARCH FIDO2=yes TOUCHID=yes
  environment:
    ARCH: amd64
    BUILDBOX_PASSWORD:
      from_secret: BUILDBOX_PASSWORD
    GOCACHE: /tmp/build-darwin-amd64/go/cache
    GOPATH: /tmp/build-darwin-amd64/go
    OS: darwin
    WORKSPACE_DIR: /tmp/build-darwin-amd64
- name: Copy Mac artifacts
  commands:
  - set -u
  - cd $WORKSPACE_DIR/go/src/github.com/gravitational/teleport
  - cp teleport*.tar.gz $WORKSPACE_DIR/go/artifacts
  - cp e/teleport-ent*.tar.gz $WORKSPACE_DIR/go/artifacts
  - cd $WORKSPACE_DIR/go/artifacts && for FILE in teleport*.tar.gz; do shasum -a 256
    $FILE > $FILE.sha256; done && ls -l
  environment:
    WORKSPACE_DIR: /tmp/build-darwin-amd64
- name: Assume AWS Role
  commands:
  - aws sts get-caller-identity
  - |-
    printf "[default]\naws_access_key_id = %s\naws_secret_access_key = %s\naws_session_token = %s\n" \
      $(aws sts assume-role \
        --role-arn "$AWS_ROLE" \
        --role-session-name $(echo "drone-${DRONE_REPO}-${DRONE_BUILD_NUMBER}" | sed "s|/|-|g") \
        --query "Credentials.[AccessKeyId,SecretAccessKey,SessionToken]" \
        --output text) \
      > /tmp/build-darwin-amd64/credentials
  - unset AWS_ACCESS_KEY_ID AWS_SECRET_ACCESS_KEY
  - aws sts get-caller-identity --profile default
  environment:
    AWS_ACCESS_KEY_ID:
      from_secret: AWS_ACCESS_KEY_ID
    AWS_ROLE:
      from_secret: AWS_ROLE
    AWS_SECRET_ACCESS_KEY:
      from_secret: AWS_SECRET_ACCESS_KEY
    AWS_SHARED_CREDENTIALS_FILE: /tmp/build-darwin-amd64/credentials
- name: Upload to S3
  commands:
  - set -u
  - cd $WORKSPACE_DIR/go/artifacts
  - aws s3 sync . s3://$AWS_S3_BUCKET/teleport/tag/${DRONE_TAG##v}
  environment:
    AWS_REGION: us-west-2
    AWS_S3_BUCKET:
      from_secret: AWS_S3_BUCKET
    AWS_SHARED_CREDENTIALS_FILE: /tmp/build-darwin-amd64/credentials
    WORKSPACE_DIR: /tmp/build-darwin-amd64
- name: Register artifacts
  commands:
  - WORKSPACE_DIR=$${WORKSPACE_DIR:-/}
  - VERSION=$(cat "$WORKSPACE_DIR/go/.version.txt")
  - RELEASES_HOST='https://releases-prod.platform.teleport.sh'
  - echo "$RELEASES_CERT" | base64 -d > "$WORKSPACE_DIR/releases.crt"
  - echo "$RELEASES_KEY" | base64 -d > "$WORKSPACE_DIR/releases.key"
  - trap "rm -f '$WORKSPACE_DIR/releases.crt' '$WORKSPACE_DIR/releases.key'" EXIT
  - CREDENTIALS="--cert $WORKSPACE_DIR/releases.crt --key $WORKSPACE_DIR/releases.key"
  - which curl || apk add --no-cache curl
  - |-
    cd "$WORKSPACE_DIR/go/artifacts"
    find . -type f ! -iname '*.sha256' ! -iname '*-unsigned.zip*' | while read -r file; do
      # Skip files that are not results of this build
      # (e.g. tarballs from which OS packages are made)
      [ -f "$file.sha256" ] || continue

      name="$(basename "$file" | sed -E 's/(-|_)v?[0-9].*$//')" # extract part before -vX.Y.Z
      description="MacOS Intel"
      products="$name"
      if [ "$name" = "tsh" ]; then
        products="teleport teleport-ent"
      elif [ "$name" = "Teleport Connect" -o "$name" = "teleport-connect" ]; then
        description="Teleport Connect"
        products="teleport teleport-ent"
      fi
      shasum="$(cat "$file.sha256" | cut -d ' ' -f 1)"

      curl $CREDENTIALS --fail -o /dev/null -F description="$description" -F os="darwin" -F arch="amd64" -F "file=@$file" -F "sha256=$shasum" "$RELEASES_HOST/assets";

      for product in $products; do
        status_code=$(curl $CREDENTIALS -o "$WORKSPACE_DIR/curl_out.txt" -w "%{http_code}" -F "product=$product" -F "version=$VERSION" -F notesMd="# Teleport $VERSION" -F status=draft "$RELEASES_HOST/releases")
        if [ $status_code -ne 200 ] && [ $status_code -ne 409 ]; then
          echo "curl HTTP status: $status_code"
          cat $WORKSPACE_DIR/curl_out.txt
          exit 1
        fi
        curl $CREDENTIALS --fail -o /dev/null -X PUT "$RELEASES_HOST/releases/$product@$VERSION/assets/$(basename "$file" | sed 's/ /%20/g')"
      done
    done
  environment:
    RELEASES_CERT:
      from_secret: RELEASES_CERT
    RELEASES_KEY:
      from_secret: RELEASES_KEY
    WORKSPACE_DIR: /tmp/build-darwin-amd64
- name: Clean up toolchains (post)
  commands:
  - set -u
  - export PATH=/Users/$(whoami)/.cargo/bin:$PATH
  - export CARGO_HOME=/tmp/build-$DRONE_BUILD_NUMBER-$DRONE_BUILD_CREATED/toolchains/cargo
  - export RUST_HOME=$CARGO_HOME
  - export RUSTUP_HOME=/tmp/build-$DRONE_BUILD_NUMBER-$DRONE_BUILD_CREATED/toolchains/rustup
  - export RUST_VERSION=$(make -C $WORKSPACE_DIR/go/src/github.com/gravitational/teleport/build.assets
    print-rust-version)
  - cd $WORKSPACE_DIR/go/src/github.com/gravitational/teleport
  - rustup override unset
  - rustup toolchain uninstall $RUST_VERSION
  - rm -rf /tmp/build-$DRONE_BUILD_NUMBER-$DRONE_BUILD_CREATED
  environment:
    WORKSPACE_DIR: /tmp/build-darwin-amd64
  when:
    status:
    - success
    - failure
- name: Clean up exec runner storage (post)
  commands:
  - set -u
  - chmod -R u+rw $WORKSPACE_DIR
  - rm -rf $WORKSPACE_DIR/go $WORKSPACE_DIR/.ssh
  environment:
    WORKSPACE_DIR: /tmp/build-darwin-amd64

---
################################################
# Generated using dronegen, do not edit by hand!
# Use 'make dronegen' to update.
# Generated at dronegen/mac.go (main.newDarwinPipeline)
################################################

kind: pipeline
type: exec
name: build-darwin-amd64-pkg
trigger:
  event:
    include:
    - tag
  ref:
    include:
    - refs/tags/v*
  repo:
    include:
    - gravitational/*
workspace:
  path: /tmp/build-darwin-amd64-pkg
platform:
  os: darwin
  arch: amd64
clone:
  disable: true
depends_on:
- build-darwin-amd64
concurrency:
  limit: 1
steps:
- name: Set up exec runner storage
  commands:
  - set -u
  - mkdir -p $WORKSPACE_DIR
  - chmod -R u+rw $WORKSPACE_DIR
  - rm -rf $WORKSPACE_DIR/go $WORKSPACE_DIR/.ssh
  environment:
    WORKSPACE_DIR: /tmp/build-darwin-amd64-pkg
- name: Check out code
  commands:
  - set -u
  - mkdir -p $WORKSPACE_DIR/go/src/github.com/gravitational/teleport
  - cd $WORKSPACE_DIR/go/src/github.com/gravitational/teleport
  - git clone https://github.com/gravitational/${DRONE_REPO_NAME}.git .
  - git checkout ${DRONE_TAG:-$DRONE_COMMIT}
  - mkdir -m 0700 $WORKSPACE_DIR/.ssh && echo "$GITHUB_PRIVATE_KEY" > $WORKSPACE_DIR/.ssh/id_rsa
    && chmod 600 $WORKSPACE_DIR/.ssh/id_rsa
  - ssh-keyscan -H github.com > $WORKSPACE_DIR/.ssh/known_hosts 2>/dev/null
  - chmod 600 $WORKSPACE_DIR/.ssh/known_hosts
  - GIT_SSH_COMMAND='ssh -i $WORKSPACE_DIR/.ssh/id_rsa -o UserKnownHostsFile=$WORKSPACE_DIR/.ssh/known_hosts
    -F /dev/null' git submodule update --init e
  - GIT_SSH_COMMAND='ssh -i $WORKSPACE_DIR/.ssh/id_rsa -o UserKnownHostsFile=$WORKSPACE_DIR/.ssh/known_hosts
    -F /dev/null' git submodule update --init --recursive webassets || true
  - rm -rf $WORKSPACE_DIR/.ssh
  - mkdir -p $WORKSPACE_DIR/go/cache
  - mkdir -p $WORKSPACE_DIR/go/artifacts
  - echo "${DRONE_TAG##v}" > $WORKSPACE_DIR/go/.version.txt
  - cat $WORKSPACE_DIR/go/.version.txt
  environment:
    GITHUB_PRIVATE_KEY:
      from_secret: GITHUB_PRIVATE_KEY
    WORKSPACE_DIR: /tmp/build-darwin-amd64-pkg
- name: Assume AWS Role
  commands:
  - aws sts get-caller-identity
  - |-
    printf "[default]\naws_access_key_id = %s\naws_secret_access_key = %s\naws_session_token = %s\n" \
      $(aws sts assume-role \
        --role-arn "$AWS_ROLE" \
        --role-session-name $(echo "drone-${DRONE_REPO}-${DRONE_BUILD_NUMBER}" | sed "s|/|-|g") \
        --query "Credentials.[AccessKeyId,SecretAccessKey,SessionToken]" \
        --output text) \
      > /tmp/build-darwin-amd64-pkg/credentials
  - unset AWS_ACCESS_KEY_ID AWS_SECRET_ACCESS_KEY
  - aws sts get-caller-identity --profile default
  environment:
    AWS_ACCESS_KEY_ID:
      from_secret: AWS_ACCESS_KEY_ID
    AWS_ROLE:
      from_secret: AWS_ROLE
    AWS_SECRET_ACCESS_KEY:
      from_secret: AWS_SECRET_ACCESS_KEY
    AWS_SHARED_CREDENTIALS_FILE: /tmp/build-darwin-amd64-pkg/credentials
- name: Download built tarball artifacts from S3
  commands:
  - set -u
  - export VERSION=$(cat $WORKSPACE_DIR/go/.version.txt)
  - export S3_PATH="tag/$${DRONE_TAG##v}/"
  - aws s3 cp s3://$AWS_S3_BUCKET/teleport/$${S3_PATH}teleport-v$${VERSION}-darwin-amd64-bin.tar.gz
    $WORKSPACE_DIR/go/artifacts/
  - aws s3 cp s3://$AWS_S3_BUCKET/teleport/$${S3_PATH}teleport-ent-v$${VERSION}-darwin-amd64-bin.tar.gz
    $WORKSPACE_DIR/go/artifacts/
  environment:
    AWS_REGION: us-west-2
    AWS_S3_BUCKET:
      from_secret: AWS_S3_BUCKET
    AWS_SHARED_CREDENTIALS_FILE: /tmp/build-darwin-amd64-pkg/credentials
    GITHUB_PRIVATE_KEY:
      from_secret: GITHUB_PRIVATE_KEY
    WORKSPACE_DIR: /tmp/build-darwin-amd64-pkg
- name: Build Mac pkg release artifacts
  commands:
  - set -u
  - cd $WORKSPACE_DIR/go/src/github.com/gravitational/teleport
  - export VERSION=$(cat $WORKSPACE_DIR/go/.version.txt)
  - export HOME=/Users/build
  - security unlock-keychain -p $${BUILDBOX_PASSWORD} login.keychain
  - security find-identity -v
  - make pkg OS=$OS ARCH=$ARCH
  environment:
    APPLE_PASSWORD:
      from_secret: APPLE_PASSWORD
    APPLE_USERNAME:
      from_secret: APPLE_USERNAME
    ARCH: amd64
    BUILDBOX_PASSWORD:
      from_secret: BUILDBOX_PASSWORD
    ENT_TARBALL_PATH: /tmp/build-darwin-amd64-pkg/go/artifacts
    OS: darwin
    OSS_TARBALL_PATH: /tmp/build-darwin-amd64-pkg/go/artifacts
    WORKSPACE_DIR: /tmp/build-darwin-amd64-pkg
- name: Copy Mac pkg artifacts
  commands:
  - set -u
  - cd $WORKSPACE_DIR/go/src/github.com/gravitational/teleport
  - rm -rf $WORKSPACE_DIR/go/artifacts/*.tar.gz
  - cp build/teleport*.pkg e/build/teleport-ent*.pkg $WORKSPACE_DIR/go/artifacts/
  - cd $WORKSPACE_DIR/go/artifacts && for FILE in *.pkg; do shasum -a 256 $FILE >
    $FILE.sha256; done && ls -l
  environment:
    WORKSPACE_DIR: /tmp/build-darwin-amd64-pkg
- name: Upload to S3
  commands:
  - set -u
  - cd $WORKSPACE_DIR/go/artifacts
  - aws s3 sync . s3://$AWS_S3_BUCKET/teleport/tag/${DRONE_TAG##v}
  environment:
    AWS_REGION: us-west-2
    AWS_S3_BUCKET:
      from_secret: AWS_S3_BUCKET
    AWS_SHARED_CREDENTIALS_FILE: /tmp/build-darwin-amd64-pkg/credentials
    WORKSPACE_DIR: /tmp/build-darwin-amd64-pkg
- name: Register artifacts
  commands:
  - WORKSPACE_DIR=$${WORKSPACE_DIR:-/}
  - VERSION=$(cat "$WORKSPACE_DIR/go/.version.txt")
  - RELEASES_HOST='https://releases-prod.platform.teleport.sh'
  - echo "$RELEASES_CERT" | base64 -d > "$WORKSPACE_DIR/releases.crt"
  - echo "$RELEASES_KEY" | base64 -d > "$WORKSPACE_DIR/releases.key"
  - trap "rm -f '$WORKSPACE_DIR/releases.crt' '$WORKSPACE_DIR/releases.key'" EXIT
  - CREDENTIALS="--cert $WORKSPACE_DIR/releases.crt --key $WORKSPACE_DIR/releases.key"
  - which curl || apk add --no-cache curl
  - |-
    cd "$WORKSPACE_DIR/go/artifacts"
    find . -type f ! -iname '*.sha256' ! -iname '*-unsigned.zip*' | while read -r file; do
      # Skip files that are not results of this build
      # (e.g. tarballs from which OS packages are made)
      [ -f "$file.sha256" ] || continue

      name="$(basename "$file" | sed -E 's/(-|_)v?[0-9].*$//')" # extract part before -vX.Y.Z
      description="MacOS Intel .pkg installer"
      products="$name"
      if [ "$name" = "tsh" ]; then
        products="teleport teleport-ent"
      elif [ "$name" = "Teleport Connect" -o "$name" = "teleport-connect" ]; then
        description="Teleport Connect"
        products="teleport teleport-ent"
      fi
      shasum="$(cat "$file.sha256" | cut -d ' ' -f 1)"

      curl $CREDENTIALS --fail -o /dev/null -F description="$description" -F os="darwin" -F arch="amd64" -F "file=@$file" -F "sha256=$shasum" "$RELEASES_HOST/assets";

      for product in $products; do
        status_code=$(curl $CREDENTIALS -o "$WORKSPACE_DIR/curl_out.txt" -w "%{http_code}" -F "product=$product" -F "version=$VERSION" -F notesMd="# Teleport $VERSION" -F status=draft "$RELEASES_HOST/releases")
        if [ $status_code -ne 200 ] && [ $status_code -ne 409 ]; then
          echo "curl HTTP status: $status_code"
          cat $WORKSPACE_DIR/curl_out.txt
          exit 1
        fi
        curl $CREDENTIALS --fail -o /dev/null -X PUT "$RELEASES_HOST/releases/$product@$VERSION/assets/$(basename "$file" | sed 's/ /%20/g')"
      done
    done
  environment:
    RELEASES_CERT:
      from_secret: RELEASES_CERT
    RELEASES_KEY:
      from_secret: RELEASES_KEY
    WORKSPACE_DIR: /tmp/build-darwin-amd64-pkg
- name: Clean up exec runner storage (post)
  commands:
  - set -u
  - chmod -R u+rw $WORKSPACE_DIR
  - rm -rf $WORKSPACE_DIR/go $WORKSPACE_DIR/.ssh
  environment:
    WORKSPACE_DIR: /tmp/build-darwin-amd64-pkg

---
################################################
# Generated using dronegen, do not edit by hand!
# Use 'make dronegen' to update.
# Generated at dronegen/mac.go (main.newDarwinPipeline)
################################################

kind: pipeline
type: exec
name: build-darwin-amd64-pkg-tsh
trigger:
  event:
    include:
    - tag
  ref:
    include:
    - refs/tags/v*
  repo:
    include:
    - gravitational/*
workspace:
  path: /tmp/build-darwin-amd64-pkg-tsh
platform:
  os: darwin
  arch: amd64
clone:
  disable: true
depends_on:
- build-darwin-amd64
concurrency:
  limit: 1
steps:
- name: Set up exec runner storage
  commands:
  - set -u
  - mkdir -p $WORKSPACE_DIR
  - chmod -R u+rw $WORKSPACE_DIR
  - rm -rf $WORKSPACE_DIR/go $WORKSPACE_DIR/.ssh
  environment:
    WORKSPACE_DIR: /tmp/build-darwin-amd64-pkg-tsh
- name: Check out code
  commands:
  - set -u
  - mkdir -p $WORKSPACE_DIR/go/src/github.com/gravitational/teleport
  - cd $WORKSPACE_DIR/go/src/github.com/gravitational/teleport
  - git clone https://github.com/gravitational/${DRONE_REPO_NAME}.git .
  - git checkout ${DRONE_TAG:-$DRONE_COMMIT}
  - mkdir -m 0700 $WORKSPACE_DIR/.ssh && echo "$GITHUB_PRIVATE_KEY" > $WORKSPACE_DIR/.ssh/id_rsa
    && chmod 600 $WORKSPACE_DIR/.ssh/id_rsa
  - ssh-keyscan -H github.com > $WORKSPACE_DIR/.ssh/known_hosts 2>/dev/null
  - chmod 600 $WORKSPACE_DIR/.ssh/known_hosts
  - GIT_SSH_COMMAND='ssh -i $WORKSPACE_DIR/.ssh/id_rsa -o UserKnownHostsFile=$WORKSPACE_DIR/.ssh/known_hosts
    -F /dev/null' git submodule update --init e
  - GIT_SSH_COMMAND='ssh -i $WORKSPACE_DIR/.ssh/id_rsa -o UserKnownHostsFile=$WORKSPACE_DIR/.ssh/known_hosts
    -F /dev/null' git submodule update --init --recursive webassets || true
  - rm -rf $WORKSPACE_DIR/.ssh
  - mkdir -p $WORKSPACE_DIR/go/cache
  - mkdir -p $WORKSPACE_DIR/go/artifacts
  - echo "${DRONE_TAG##v}" > $WORKSPACE_DIR/go/.version.txt
  - cat $WORKSPACE_DIR/go/.version.txt
  environment:
    GITHUB_PRIVATE_KEY:
      from_secret: GITHUB_PRIVATE_KEY
    WORKSPACE_DIR: /tmp/build-darwin-amd64-pkg-tsh
- name: Assume AWS Role
  commands:
  - aws sts get-caller-identity
  - |-
    printf "[default]\naws_access_key_id = %s\naws_secret_access_key = %s\naws_session_token = %s\n" \
      $(aws sts assume-role \
        --role-arn "$AWS_ROLE" \
        --role-session-name $(echo "drone-${DRONE_REPO}-${DRONE_BUILD_NUMBER}" | sed "s|/|-|g") \
        --query "Credentials.[AccessKeyId,SecretAccessKey,SessionToken]" \
        --output text) \
      > /tmp/build-darwin-amd64-pkg-tsh/credentials
  - unset AWS_ACCESS_KEY_ID AWS_SECRET_ACCESS_KEY
  - aws sts get-caller-identity --profile default
  environment:
    AWS_ACCESS_KEY_ID:
      from_secret: AWS_ACCESS_KEY_ID
    AWS_ROLE:
      from_secret: AWS_ROLE
    AWS_SECRET_ACCESS_KEY:
      from_secret: AWS_SECRET_ACCESS_KEY
    AWS_SHARED_CREDENTIALS_FILE: /tmp/build-darwin-amd64-pkg-tsh/credentials
- name: Download built tarball artifacts from S3
  commands:
  - set -u
  - export VERSION=$(cat $WORKSPACE_DIR/go/.version.txt)
  - export S3_PATH="tag/$${DRONE_TAG##v}/"
  - aws s3 cp s3://$AWS_S3_BUCKET/teleport/$${S3_PATH}teleport-v$${VERSION}-darwin-amd64-bin.tar.gz
    $WORKSPACE_DIR/go/artifacts/
  - aws s3 cp s3://$AWS_S3_BUCKET/teleport/$${S3_PATH}teleport-ent-v$${VERSION}-darwin-amd64-bin.tar.gz
    $WORKSPACE_DIR/go/artifacts/
  environment:
    AWS_REGION: us-west-2
    AWS_S3_BUCKET:
      from_secret: AWS_S3_BUCKET
    AWS_SHARED_CREDENTIALS_FILE: /tmp/build-darwin-amd64-pkg-tsh/credentials
    GITHUB_PRIVATE_KEY:
      from_secret: GITHUB_PRIVATE_KEY
    WORKSPACE_DIR: /tmp/build-darwin-amd64-pkg-tsh
- name: Build Mac pkg release artifacts
  commands:
  - set -u
  - cd $WORKSPACE_DIR/go/src/github.com/gravitational/teleport
  - export VERSION=$(cat $WORKSPACE_DIR/go/.version.txt)
  - export HOME=/Users/build
  - security unlock-keychain -p $${BUILDBOX_PASSWORD} login.keychain
  - security find-identity -v
  - make pkg-tsh OS=$OS ARCH=$ARCH
  environment:
    APPLE_PASSWORD:
      from_secret: APPLE_PASSWORD
    APPLE_USERNAME:
      from_secret: APPLE_USERNAME
    ARCH: amd64
    BUILDBOX_PASSWORD:
      from_secret: BUILDBOX_PASSWORD
    ENT_TARBALL_PATH: /tmp/build-darwin-amd64-pkg-tsh/go/artifacts
    OS: darwin
    OSS_TARBALL_PATH: /tmp/build-darwin-amd64-pkg-tsh/go/artifacts
    WORKSPACE_DIR: /tmp/build-darwin-amd64-pkg-tsh
- name: Copy Mac pkg artifacts
  commands:
  - set -u
  - cd $WORKSPACE_DIR/go/src/github.com/gravitational/teleport
  - rm -rf $WORKSPACE_DIR/go/artifacts/*.tar.gz
  - cp build/tsh*.pkg $WORKSPACE_DIR/go/artifacts/
  - cd $WORKSPACE_DIR/go/artifacts && for FILE in *.pkg; do shasum -a 256 $FILE >
    $FILE.sha256; done && ls -l
  environment:
    WORKSPACE_DIR: /tmp/build-darwin-amd64-pkg-tsh
- name: Upload to S3
  commands:
  - set -u
  - cd $WORKSPACE_DIR/go/artifacts
  - aws s3 sync . s3://$AWS_S3_BUCKET/teleport/tag/${DRONE_TAG##v}
  environment:
    AWS_REGION: us-west-2
    AWS_S3_BUCKET:
      from_secret: AWS_S3_BUCKET
    AWS_SHARED_CREDENTIALS_FILE: /tmp/build-darwin-amd64-pkg-tsh/credentials
    WORKSPACE_DIR: /tmp/build-darwin-amd64-pkg-tsh
- name: Register artifacts
  commands:
  - WORKSPACE_DIR=$${WORKSPACE_DIR:-/}
  - VERSION=$(cat "$WORKSPACE_DIR/go/.version.txt")
  - RELEASES_HOST='https://releases-prod.platform.teleport.sh'
  - echo "$RELEASES_CERT" | base64 -d > "$WORKSPACE_DIR/releases.crt"
  - echo "$RELEASES_KEY" | base64 -d > "$WORKSPACE_DIR/releases.key"
  - trap "rm -f '$WORKSPACE_DIR/releases.crt' '$WORKSPACE_DIR/releases.key'" EXIT
  - CREDENTIALS="--cert $WORKSPACE_DIR/releases.crt --key $WORKSPACE_DIR/releases.key"
  - which curl || apk add --no-cache curl
  - |-
    cd "$WORKSPACE_DIR/go/artifacts"
    find . -type f ! -iname '*.sha256' ! -iname '*-unsigned.zip*' | while read -r file; do
      # Skip files that are not results of this build
      # (e.g. tarballs from which OS packages are made)
      [ -f "$file.sha256" ] || continue

      name="$(basename "$file" | sed -E 's/(-|_)v?[0-9].*$//')" # extract part before -vX.Y.Z
      description="MacOS Intel .pkg installer (tsh client only)"
      products="$name"
      if [ "$name" = "tsh" ]; then
        products="teleport teleport-ent"
      elif [ "$name" = "Teleport Connect" -o "$name" = "teleport-connect" ]; then
        description="Teleport Connect"
        products="teleport teleport-ent"
      fi
      shasum="$(cat "$file.sha256" | cut -d ' ' -f 1)"

      curl $CREDENTIALS --fail -o /dev/null -F description="$description" -F os="darwin" -F arch="amd64" -F "file=@$file" -F "sha256=$shasum" "$RELEASES_HOST/assets";

      for product in $products; do
        status_code=$(curl $CREDENTIALS -o "$WORKSPACE_DIR/curl_out.txt" -w "%{http_code}" -F "product=$product" -F "version=$VERSION" -F notesMd="# Teleport $VERSION" -F status=draft "$RELEASES_HOST/releases")
        if [ $status_code -ne 200 ] && [ $status_code -ne 409 ]; then
          echo "curl HTTP status: $status_code"
          cat $WORKSPACE_DIR/curl_out.txt
          exit 1
        fi
        curl $CREDENTIALS --fail -o /dev/null -X PUT "$RELEASES_HOST/releases/$product@$VERSION/assets/$(basename "$file" | sed 's/ /%20/g')"
      done
    done
  environment:
    RELEASES_CERT:
      from_secret: RELEASES_CERT
    RELEASES_KEY:
      from_secret: RELEASES_KEY
    WORKSPACE_DIR: /tmp/build-darwin-amd64-pkg-tsh
- name: Clean up exec runner storage (post)
  commands:
  - set -u
  - chmod -R u+rw $WORKSPACE_DIR
  - rm -rf $WORKSPACE_DIR/go $WORKSPACE_DIR/.ssh
  environment:
    WORKSPACE_DIR: /tmp/build-darwin-amd64-pkg-tsh

---
################################################
# Generated using dronegen, do not edit by hand!
# Use 'make dronegen' to update.
# Generated at dronegen/tag.go (main.tagPipeline)
################################################

kind: pipeline
type: kubernetes
name: build-linux-arm
environment:
  BUILDBOX_VERSION: teleport11
  RUNTIME: go1.19.2
trigger:
  event:
    include:
    - tag
  ref:
    include:
    - refs/tags/v*
  repo:
    include:
    - gravitational/*
workspace:
  path: /go
clone:
  disable: true
depends_on:
- clean-up-previous-build
steps:
- name: Check out code
  image: docker:git
  commands:
  - mkdir -p /go/src/github.com/gravitational/teleport
  - cd /go/src/github.com/gravitational/teleport
  - git clone https://github.com/gravitational/${DRONE_REPO_NAME}.git .
  - git checkout ${DRONE_TAG:-$DRONE_COMMIT}
  - mkdir -m 0700 /root/.ssh && echo -n "$GITHUB_PRIVATE_KEY" > /root/.ssh/id_rsa
    && chmod 600 /root/.ssh/id_rsa
  - ssh-keyscan -H github.com > /root/.ssh/known_hosts 2>/dev/null && chmod 600 /root/.ssh/known_hosts
  - git submodule update --init e
  - git submodule update --init --recursive webassets || true
  - rm -f /root/.ssh/id_rsa
  - mkdir -p /go/cache /go/artifacts
  - |-
    VERSION=$(egrep ^VERSION Makefile | cut -d= -f2)
    if [ "$$VERSION" != "${DRONE_TAG##v}" ]; then
      echo "Mismatch between Makefile version: $$VERSION and git tag: $DRONE_TAG"
      exit 1
    fi
    echo "$$VERSION" > /go/.version.txt
  environment:
    GITHUB_PRIVATE_KEY:
      from_secret: GITHUB_PRIVATE_KEY
- name: Wait for docker
  image: docker
  commands:
  - timeout 30s /bin/sh -c 'while [ ! -S /var/run/docker.sock ]; do sleep 1; done'
  volumes:
  - name: dockersock
    path: /var/run
- name: Build artifacts
  image: docker
  commands:
  - apk add --no-cache make
  - chown -R $UID:$GID /go
  - cd /go/src/github.com/gravitational/teleport
  - make -C build.assets release-arm
  environment:
    ARCH: arm
    GID: "1000"
    GOCACHE: /go/cache
    GOPATH: /go
    OS: linux
    UID: "1000"
  volumes:
  - name: dockersock
    path: /var/run
- name: Copy artifacts
  image: docker
  commands:
  - cd /go/src/github.com/gravitational/teleport
  - find . -maxdepth 1 -iname "teleport*.tar.gz" -print -exec cp {} /go/artifacts
    \;
  - find e/ -maxdepth 1 -iname "teleport*.tar.gz" -print -exec cp {} /go/artifacts
    \;
  - cd /go/artifacts && for FILE in teleport*.tar.gz; do sha256sum $FILE > $FILE.sha256;
    done && ls -l
- name: Assume AWS Role
  image: amazon/aws-cli
  commands:
  - aws sts get-caller-identity
  - |-
    printf "[default]\naws_access_key_id = %s\naws_secret_access_key = %s\naws_session_token = %s\n" \
      $(aws sts assume-role \
        --role-arn "$AWS_ROLE" \
        --role-session-name $(echo "drone-${DRONE_REPO}-${DRONE_BUILD_NUMBER}" | sed "s|/|-|g") \
        --query "Credentials.[AccessKeyId,SecretAccessKey,SessionToken]" \
        --output text) \
      > /root/.aws/credentials
  - unset AWS_ACCESS_KEY_ID AWS_SECRET_ACCESS_KEY
  - aws sts get-caller-identity --profile default
  environment:
    AWS_ACCESS_KEY_ID:
      from_secret: AWS_ACCESS_KEY_ID
    AWS_ROLE:
      from_secret: AWS_ROLE
    AWS_SECRET_ACCESS_KEY:
      from_secret: AWS_SECRET_ACCESS_KEY
  volumes:
  - name: awsconfig
    path: /root/.aws
- name: Upload to S3
  image: amazon/aws-cli
  commands:
  - cd /go/artifacts/
  - aws s3 sync . s3://$AWS_S3_BUCKET/teleport/tag/${DRONE_TAG##v}
  environment:
    AWS_REGION: us-west-2
    AWS_S3_BUCKET:
      from_secret: AWS_S3_BUCKET
  volumes:
  - name: awsconfig
    path: /root/.aws
- name: Register artifacts
  image: docker
  commands:
  - WORKSPACE_DIR=$${WORKSPACE_DIR:-/}
  - VERSION=$(cat "$WORKSPACE_DIR/go/.version.txt")
  - RELEASES_HOST='https://releases-prod.platform.teleport.sh'
  - echo "$RELEASES_CERT" | base64 -d > "$WORKSPACE_DIR/releases.crt"
  - echo "$RELEASES_KEY" | base64 -d > "$WORKSPACE_DIR/releases.key"
  - trap "rm -f '$WORKSPACE_DIR/releases.crt' '$WORKSPACE_DIR/releases.key'" EXIT
  - CREDENTIALS="--cert $WORKSPACE_DIR/releases.crt --key $WORKSPACE_DIR/releases.key"
  - which curl || apk add --no-cache curl
  - |-
    cd "$WORKSPACE_DIR/go/artifacts"
    find . -type f ! -iname '*.sha256' ! -iname '*-unsigned.zip*' | while read -r file; do
      # Skip files that are not results of this build
      # (e.g. tarballs from which OS packages are made)
      [ -f "$file.sha256" ] || continue

      name="$(basename "$file" | sed -E 's/(-|_)v?[0-9].*$//')" # extract part before -vX.Y.Z
      description="Linux ARMv7 (32-bit)"
      products="$name"
      if [ "$name" = "tsh" ]; then
        products="teleport teleport-ent"
      elif [ "$name" = "Teleport Connect" -o "$name" = "teleport-connect" ]; then
        description="Teleport Connect"
        products="teleport teleport-ent"
      fi
      shasum="$(cat "$file.sha256" | cut -d ' ' -f 1)"

      curl $CREDENTIALS --fail -o /dev/null -F description="$description" -F os="linux" -F arch="arm" -F "file=@$file" -F "sha256=$shasum" "$RELEASES_HOST/assets";

      for product in $products; do
        status_code=$(curl $CREDENTIALS -o "$WORKSPACE_DIR/curl_out.txt" -w "%{http_code}" -F "product=$product" -F "version=$VERSION" -F notesMd="# Teleport $VERSION" -F status=draft "$RELEASES_HOST/releases")
        if [ $status_code -ne 200 ] && [ $status_code -ne 409 ]; then
          echo "curl HTTP status: $status_code"
          cat $WORKSPACE_DIR/curl_out.txt
          exit 1
        fi
        curl $CREDENTIALS --fail -o /dev/null -X PUT "$RELEASES_HOST/releases/$product@$VERSION/assets/$(basename "$file" | sed 's/ /%20/g')"
      done
    done
  environment:
    RELEASES_CERT:
      from_secret: RELEASES_CERT
    RELEASES_KEY:
      from_secret: RELEASES_KEY
services:
- name: Start Docker
  image: docker:dind
  privileged: true
  volumes:
  - name: dockersock
    path: /var/run
volumes:
- name: awsconfig
  temp: {}
- name: dockersock
  temp: {}

---
################################################
# Generated using dronegen, do not edit by hand!
# Use 'make dronegen' to update.
# Generated at dronegen/tag.go (main.tagPipeline)
################################################

kind: pipeline
type: kubernetes
name: build-linux-arm64
environment:
  BUILDBOX_VERSION: teleport11
  RUNTIME: go1.19.2
trigger:
  event:
    include:
    - tag
  ref:
    include:
    - refs/tags/v*
  repo:
    include:
    - gravitational/*
workspace:
  path: /go
clone:
  disable: true
depends_on:
- clean-up-previous-build
steps:
- name: Check out code
  image: docker:git
  commands:
  - mkdir -p /go/src/github.com/gravitational/teleport
  - cd /go/src/github.com/gravitational/teleport
  - git clone https://github.com/gravitational/${DRONE_REPO_NAME}.git .
  - git checkout ${DRONE_TAG:-$DRONE_COMMIT}
  - mkdir -m 0700 /root/.ssh && echo -n "$GITHUB_PRIVATE_KEY" > /root/.ssh/id_rsa
    && chmod 600 /root/.ssh/id_rsa
  - ssh-keyscan -H github.com > /root/.ssh/known_hosts 2>/dev/null && chmod 600 /root/.ssh/known_hosts
  - git submodule update --init e
  - git submodule update --init --recursive webassets || true
  - rm -f /root/.ssh/id_rsa
  - mkdir -p /go/cache /go/artifacts
  - |-
    VERSION=$(egrep ^VERSION Makefile | cut -d= -f2)
    if [ "$$VERSION" != "${DRONE_TAG##v}" ]; then
      echo "Mismatch between Makefile version: $$VERSION and git tag: $DRONE_TAG"
      exit 1
    fi
    echo "$$VERSION" > /go/.version.txt
  environment:
    GITHUB_PRIVATE_KEY:
      from_secret: GITHUB_PRIVATE_KEY
- name: Wait for docker
  image: docker
  commands:
  - timeout 30s /bin/sh -c 'while [ ! -S /var/run/docker.sock ]; do sleep 1; done'
  volumes:
  - name: dockersock
    path: /var/run
- name: Build artifacts
  image: docker
  commands:
  - apk add --no-cache make
  - chown -R $UID:$GID /go
  - cd /go/src/github.com/gravitational/teleport
  - make -C build.assets release-arm64
  environment:
    ARCH: arm64
    GID: "1000"
    GOCACHE: /go/cache
    GOPATH: /go
    OS: linux
    UID: "1000"
  volumes:
  - name: dockersock
    path: /var/run
- name: Copy artifacts
  image: docker
  commands:
  - cd /go/src/github.com/gravitational/teleport
  - find . -maxdepth 1 -iname "teleport*.tar.gz" -print -exec cp {} /go/artifacts
    \;
  - find e/ -maxdepth 1 -iname "teleport*.tar.gz" -print -exec cp {} /go/artifacts
    \;
  - cd /go/artifacts && for FILE in teleport*.tar.gz; do sha256sum $FILE > $FILE.sha256;
    done && ls -l
- name: Assume AWS Role
  image: amazon/aws-cli
  commands:
  - aws sts get-caller-identity
  - |-
    printf "[default]\naws_access_key_id = %s\naws_secret_access_key = %s\naws_session_token = %s\n" \
      $(aws sts assume-role \
        --role-arn "$AWS_ROLE" \
        --role-session-name $(echo "drone-${DRONE_REPO}-${DRONE_BUILD_NUMBER}" | sed "s|/|-|g") \
        --query "Credentials.[AccessKeyId,SecretAccessKey,SessionToken]" \
        --output text) \
      > /root/.aws/credentials
  - unset AWS_ACCESS_KEY_ID AWS_SECRET_ACCESS_KEY
  - aws sts get-caller-identity --profile default
  environment:
    AWS_ACCESS_KEY_ID:
      from_secret: AWS_ACCESS_KEY_ID
    AWS_ROLE:
      from_secret: AWS_ROLE
    AWS_SECRET_ACCESS_KEY:
      from_secret: AWS_SECRET_ACCESS_KEY
  volumes:
  - name: awsconfig
    path: /root/.aws
- name: Upload to S3
  image: amazon/aws-cli
  commands:
  - cd /go/artifacts/
  - aws s3 sync . s3://$AWS_S3_BUCKET/teleport/tag/${DRONE_TAG##v}
  environment:
    AWS_REGION: us-west-2
    AWS_S3_BUCKET:
      from_secret: AWS_S3_BUCKET
  volumes:
  - name: awsconfig
    path: /root/.aws
- name: Register artifacts
  image: docker
  commands:
  - WORKSPACE_DIR=$${WORKSPACE_DIR:-/}
  - VERSION=$(cat "$WORKSPACE_DIR/go/.version.txt")
  - RELEASES_HOST='https://releases-prod.platform.teleport.sh'
  - echo "$RELEASES_CERT" | base64 -d > "$WORKSPACE_DIR/releases.crt"
  - echo "$RELEASES_KEY" | base64 -d > "$WORKSPACE_DIR/releases.key"
  - trap "rm -f '$WORKSPACE_DIR/releases.crt' '$WORKSPACE_DIR/releases.key'" EXIT
  - CREDENTIALS="--cert $WORKSPACE_DIR/releases.crt --key $WORKSPACE_DIR/releases.key"
  - which curl || apk add --no-cache curl
  - |-
    cd "$WORKSPACE_DIR/go/artifacts"
    find . -type f ! -iname '*.sha256' ! -iname '*-unsigned.zip*' | while read -r file; do
      # Skip files that are not results of this build
      # (e.g. tarballs from which OS packages are made)
      [ -f "$file.sha256" ] || continue

      name="$(basename "$file" | sed -E 's/(-|_)v?[0-9].*$//')" # extract part before -vX.Y.Z
      description="Linux ARM64/ARMv8 (64-bit)"
      products="$name"
      if [ "$name" = "tsh" ]; then
        products="teleport teleport-ent"
      elif [ "$name" = "Teleport Connect" -o "$name" = "teleport-connect" ]; then
        description="Teleport Connect"
        products="teleport teleport-ent"
      fi
      shasum="$(cat "$file.sha256" | cut -d ' ' -f 1)"

      curl $CREDENTIALS --fail -o /dev/null -F description="$description" -F os="linux" -F arch="arm64" -F "file=@$file" -F "sha256=$shasum" "$RELEASES_HOST/assets";

      for product in $products; do
        status_code=$(curl $CREDENTIALS -o "$WORKSPACE_DIR/curl_out.txt" -w "%{http_code}" -F "product=$product" -F "version=$VERSION" -F notesMd="# Teleport $VERSION" -F status=draft "$RELEASES_HOST/releases")
        if [ $status_code -ne 200 ] && [ $status_code -ne 409 ]; then
          echo "curl HTTP status: $status_code"
          cat $WORKSPACE_DIR/curl_out.txt
          exit 1
        fi
        curl $CREDENTIALS --fail -o /dev/null -X PUT "$RELEASES_HOST/releases/$product@$VERSION/assets/$(basename "$file" | sed 's/ /%20/g')"
      done
    done
  environment:
    RELEASES_CERT:
      from_secret: RELEASES_CERT
    RELEASES_KEY:
      from_secret: RELEASES_KEY
services:
- name: Start Docker
  image: docker:dind
  privileged: true
  volumes:
  - name: dockersock
    path: /var/run
volumes:
- name: awsconfig
  temp: {}
- name: dockersock
  temp: {}

---
################################################
# Generated using dronegen, do not edit by hand!
# Use 'make dronegen' to update.
# Generated at dronegen/tag.go (main.tagPackagePipeline)
################################################

kind: pipeline
type: kubernetes
name: build-linux-arm64-deb
trigger:
  event:
    include:
    - tag
  ref:
    include:
    - refs/tags/v*
  repo:
    include:
    - gravitational/*
workspace:
  path: /go
clone:
  disable: true
depends_on:
- build-linux-arm64
- clean-up-previous-build
steps:
- name: Check out code
  image: docker:git
  commands:
  - mkdir -p /go/src/github.com/gravitational/teleport
  - cd /go/src/github.com/gravitational/teleport
  - git clone https://github.com/gravitational/${DRONE_REPO_NAME}.git .
  - git checkout ${DRONE_TAG:-$DRONE_COMMIT}
  - mkdir -m 0700 /root/.ssh && echo -n "$GITHUB_PRIVATE_KEY" > /root/.ssh/id_rsa
    && chmod 600 /root/.ssh/id_rsa
  - ssh-keyscan -H github.com > /root/.ssh/known_hosts 2>/dev/null && chmod 600 /root/.ssh/known_hosts
  - git submodule update --init e
  - git submodule update --init --recursive webassets || true
  - rm -f /root/.ssh/id_rsa
  - mkdir -p /go/cache /go/artifacts
  - |-
    VERSION=$(egrep ^VERSION Makefile | cut -d= -f2)
    if [ "$$VERSION" != "${DRONE_TAG##v}" ]; then
      echo "Mismatch between Makefile version: $$VERSION and git tag: $DRONE_TAG"
      exit 1
    fi
    echo "$$VERSION" > /go/.version.txt
  environment:
    GITHUB_PRIVATE_KEY:
      from_secret: GITHUB_PRIVATE_KEY
- name: Wait for docker
  image: docker
  commands:
  - timeout 30s /bin/sh -c 'while [ ! -S /var/run/docker.sock ]; do sleep 1; done'
  volumes:
  - name: dockersock
    path: /var/run
- name: Assume Download AWS Role
  image: amazon/aws-cli
  commands:
  - aws sts get-caller-identity
  - |-
    printf "[default]\naws_access_key_id = %s\naws_secret_access_key = %s\naws_session_token = %s\n" \
      $(aws sts assume-role \
        --role-arn "$AWS_ROLE" \
        --role-session-name $(echo "drone-${DRONE_REPO}-${DRONE_BUILD_NUMBER}" | sed "s|/|-|g") \
        --query "Credentials.[AccessKeyId,SecretAccessKey,SessionToken]" \
        --output text) \
      > /root/.aws/credentials
  - unset AWS_ACCESS_KEY_ID AWS_SECRET_ACCESS_KEY
  - aws sts get-caller-identity --profile default
  environment:
    AWS_ACCESS_KEY_ID:
      from_secret: AWS_ACCESS_KEY_ID
    AWS_ROLE:
      from_secret: AWS_ROLE
    AWS_SECRET_ACCESS_KEY:
      from_secret: AWS_SECRET_ACCESS_KEY
  volumes:
  - name: awsconfig
    path: /root/.aws
- name: Download artifacts from S3
  image: amazon/aws-cli
  commands:
  - export VERSION=$(cat /go/.version.txt)
  - if [[ "${DRONE_TAG}" != "" ]]; then export S3_PATH="tag/$${DRONE_TAG##v}/"; else
    export S3_PATH="tag/"; fi
  - aws s3 cp s3://$AWS_S3_BUCKET/teleport/$${S3_PATH}teleport-v$${VERSION}-linux-arm64-bin.tar.gz
    /go/artifacts/
  - aws s3 cp s3://$AWS_S3_BUCKET/teleport/$${S3_PATH}teleport-ent-v$${VERSION}-linux-arm64-bin.tar.gz
    /go/artifacts/
  environment:
    AWS_REGION: us-west-2
    AWS_S3_BUCKET:
      from_secret: AWS_S3_BUCKET
  volumes:
  - name: awsconfig
    path: /root/.aws
- name: Assume Build AWS Role
  image: amazon/aws-cli
  commands:
  - aws sts get-caller-identity
  - |-
    printf "[default]\naws_access_key_id = %s\naws_secret_access_key = %s\naws_session_token = %s\n" \
      $(aws sts assume-role \
        --role-arn "$AWS_ROLE" \
        --role-session-name $(echo "drone-${DRONE_REPO}-${DRONE_BUILD_NUMBER}" | sed "s|/|-|g") \
        --query "Credentials.[AccessKeyId,SecretAccessKey,SessionToken]" \
        --output text) \
      > /root/.aws/credentials
  - unset AWS_ACCESS_KEY_ID AWS_SECRET_ACCESS_KEY
  - aws sts get-caller-identity --profile default
  environment:
    AWS_ACCESS_KEY_ID:
      from_secret: TELEPORT_BUILD_USER_READ_ONLY_KEY
    AWS_ROLE:
      from_secret: TELEPORT_BUILD_READ_ONLY_AWS_ROLE
    AWS_SECRET_ACCESS_KEY:
      from_secret: TELEPORT_BUILD_USER_READ_ONLY_SECRET
  volumes:
  - name: awsconfig
    path: /root/.aws
- name: Build artifacts
  image: docker
  commands:
  - apk add --no-cache bash curl gzip make tar
  - apk add --no-cache aws-cli
  - cd /go/src/github.com/gravitational/teleport
  - export VERSION=$(cat /go/.version.txt)
  - aws ecr-public get-login-password --region us-east-1 | docker login -u="AWS" --password-stdin
    public.ecr.aws
  - make deb
  environment:
    ARCH: arm64
    ENT_TARBALL_PATH: /go/artifacts
    OSS_TARBALL_PATH: /go/artifacts
    TMPDIR: /go
  volumes:
  - name: dockersock
    path: /var/run
  - name: awsconfig
    path: /root/.aws
- name: Copy artifacts
  image: docker
  commands:
  - cd /go/src/github.com/gravitational/teleport
  - find build -maxdepth 1 -iname "teleport*.deb*" -print -exec cp {} /go/artifacts
    \;
  - find e/build -maxdepth 1 -iname "teleport*.deb*" -print -exec cp {} /go/artifacts
    \;
- name: Assume Upload AWS Role
  image: amazon/aws-cli
  commands:
  - aws sts get-caller-identity
  - |-
    printf "[default]\naws_access_key_id = %s\naws_secret_access_key = %s\naws_session_token = %s\n" \
      $(aws sts assume-role \
        --role-arn "$AWS_ROLE" \
        --role-session-name $(echo "drone-${DRONE_REPO}-${DRONE_BUILD_NUMBER}" | sed "s|/|-|g") \
        --query "Credentials.[AccessKeyId,SecretAccessKey,SessionToken]" \
        --output text) \
      > /root/.aws/credentials
  - unset AWS_ACCESS_KEY_ID AWS_SECRET_ACCESS_KEY
  - aws sts get-caller-identity --profile default
  environment:
    AWS_ACCESS_KEY_ID:
      from_secret: AWS_ACCESS_KEY_ID
    AWS_ROLE:
      from_secret: AWS_ROLE
    AWS_SECRET_ACCESS_KEY:
      from_secret: AWS_SECRET_ACCESS_KEY
  volumes:
  - name: awsconfig
    path: /root/.aws
- name: Upload to S3
  image: amazon/aws-cli
  commands:
  - cd /go/artifacts/
  - aws s3 sync . s3://$AWS_S3_BUCKET/teleport/tag/${DRONE_TAG##v}
  environment:
    AWS_REGION: us-west-2
    AWS_S3_BUCKET:
      from_secret: AWS_S3_BUCKET
  volumes:
  - name: awsconfig
    path: /root/.aws
- name: Register artifacts
  image: docker
  commands:
  - WORKSPACE_DIR=$${WORKSPACE_DIR:-/}
  - VERSION=$(cat "$WORKSPACE_DIR/go/.version.txt")
  - RELEASES_HOST='https://releases-prod.platform.teleport.sh'
  - echo "$RELEASES_CERT" | base64 -d > "$WORKSPACE_DIR/releases.crt"
  - echo "$RELEASES_KEY" | base64 -d > "$WORKSPACE_DIR/releases.key"
  - trap "rm -f '$WORKSPACE_DIR/releases.crt' '$WORKSPACE_DIR/releases.key'" EXIT
  - CREDENTIALS="--cert $WORKSPACE_DIR/releases.crt --key $WORKSPACE_DIR/releases.key"
  - which curl || apk add --no-cache curl
  - |-
    cd "$WORKSPACE_DIR/go/artifacts"
    find . -type f ! -iname '*.sha256' ! -iname '*-unsigned.zip*' | while read -r file; do
      # Skip files that are not results of this build
      # (e.g. tarballs from which OS packages are made)
      [ -f "$file.sha256" ] || continue

      name="$(basename "$file" | sed -E 's/(-|_)v?[0-9].*$//')" # extract part before -vX.Y.Z
      description="Linux ARM64/ARMv8 (64-bit) DEB"
      products="$name"
      if [ "$name" = "tsh" ]; then
        products="teleport teleport-ent"
      elif [ "$name" = "Teleport Connect" -o "$name" = "teleport-connect" ]; then
        description="Teleport Connect"
        products="teleport teleport-ent"
      fi
      shasum="$(cat "$file.sha256" | cut -d ' ' -f 1)"

      curl $CREDENTIALS --fail -o /dev/null -F description="$description" -F os="linux" -F arch="arm64" -F "file=@$file" -F "sha256=$shasum" "$RELEASES_HOST/assets";

      for product in $products; do
        status_code=$(curl $CREDENTIALS -o "$WORKSPACE_DIR/curl_out.txt" -w "%{http_code}" -F "product=$product" -F "version=$VERSION" -F notesMd="# Teleport $VERSION" -F status=draft "$RELEASES_HOST/releases")
        if [ $status_code -ne 200 ] && [ $status_code -ne 409 ]; then
          echo "curl HTTP status: $status_code"
          cat $WORKSPACE_DIR/curl_out.txt
          exit 1
        fi
        curl $CREDENTIALS --fail -o /dev/null -X PUT "$RELEASES_HOST/releases/$product@$VERSION/assets/$(basename "$file" | sed 's/ /%20/g')"
      done
    done
  environment:
    RELEASES_CERT:
      from_secret: RELEASES_CERT
    RELEASES_KEY:
      from_secret: RELEASES_KEY
services:
- name: Start Docker
  image: docker:dind
  privileged: true
  volumes:
  - name: dockersock
    path: /var/run
volumes:
- name: dockersock
  temp: {}
- name: awsconfig
  temp: {}

---
################################################
# Generated using dronegen, do not edit by hand!
# Use 'make dronegen' to update.
# Generated at dronegen/tag.go (main.tagPackagePipeline)
################################################

kind: pipeline
type: kubernetes
name: build-linux-arm-deb
trigger:
  event:
    include:
    - tag
  ref:
    include:
    - refs/tags/v*
  repo:
    include:
    - gravitational/*
workspace:
  path: /go
clone:
  disable: true
depends_on:
- build-linux-arm
- clean-up-previous-build
steps:
- name: Check out code
  image: docker:git
  commands:
  - mkdir -p /go/src/github.com/gravitational/teleport
  - cd /go/src/github.com/gravitational/teleport
  - git clone https://github.com/gravitational/${DRONE_REPO_NAME}.git .
  - git checkout ${DRONE_TAG:-$DRONE_COMMIT}
  - mkdir -m 0700 /root/.ssh && echo -n "$GITHUB_PRIVATE_KEY" > /root/.ssh/id_rsa
    && chmod 600 /root/.ssh/id_rsa
  - ssh-keyscan -H github.com > /root/.ssh/known_hosts 2>/dev/null && chmod 600 /root/.ssh/known_hosts
  - git submodule update --init e
  - git submodule update --init --recursive webassets || true
  - rm -f /root/.ssh/id_rsa
  - mkdir -p /go/cache /go/artifacts
  - |-
    VERSION=$(egrep ^VERSION Makefile | cut -d= -f2)
    if [ "$$VERSION" != "${DRONE_TAG##v}" ]; then
      echo "Mismatch between Makefile version: $$VERSION and git tag: $DRONE_TAG"
      exit 1
    fi
    echo "$$VERSION" > /go/.version.txt
  environment:
    GITHUB_PRIVATE_KEY:
      from_secret: GITHUB_PRIVATE_KEY
- name: Wait for docker
  image: docker
  commands:
  - timeout 30s /bin/sh -c 'while [ ! -S /var/run/docker.sock ]; do sleep 1; done'
  volumes:
  - name: dockersock
    path: /var/run
- name: Assume Download AWS Role
  image: amazon/aws-cli
  commands:
  - aws sts get-caller-identity
  - |-
    printf "[default]\naws_access_key_id = %s\naws_secret_access_key = %s\naws_session_token = %s\n" \
      $(aws sts assume-role \
        --role-arn "$AWS_ROLE" \
        --role-session-name $(echo "drone-${DRONE_REPO}-${DRONE_BUILD_NUMBER}" | sed "s|/|-|g") \
        --query "Credentials.[AccessKeyId,SecretAccessKey,SessionToken]" \
        --output text) \
      > /root/.aws/credentials
  - unset AWS_ACCESS_KEY_ID AWS_SECRET_ACCESS_KEY
  - aws sts get-caller-identity --profile default
  environment:
    AWS_ACCESS_KEY_ID:
      from_secret: AWS_ACCESS_KEY_ID
    AWS_ROLE:
      from_secret: AWS_ROLE
    AWS_SECRET_ACCESS_KEY:
      from_secret: AWS_SECRET_ACCESS_KEY
  volumes:
  - name: awsconfig
    path: /root/.aws
- name: Download artifacts from S3
  image: amazon/aws-cli
  commands:
  - export VERSION=$(cat /go/.version.txt)
  - if [[ "${DRONE_TAG}" != "" ]]; then export S3_PATH="tag/$${DRONE_TAG##v}/"; else
    export S3_PATH="tag/"; fi
  - aws s3 cp s3://$AWS_S3_BUCKET/teleport/$${S3_PATH}teleport-v$${VERSION}-linux-arm-bin.tar.gz
    /go/artifacts/
  - aws s3 cp s3://$AWS_S3_BUCKET/teleport/$${S3_PATH}teleport-ent-v$${VERSION}-linux-arm-bin.tar.gz
    /go/artifacts/
  environment:
    AWS_REGION: us-west-2
    AWS_S3_BUCKET:
      from_secret: AWS_S3_BUCKET
  volumes:
  - name: awsconfig
    path: /root/.aws
- name: Assume Build AWS Role
  image: amazon/aws-cli
  commands:
  - aws sts get-caller-identity
  - |-
    printf "[default]\naws_access_key_id = %s\naws_secret_access_key = %s\naws_session_token = %s\n" \
      $(aws sts assume-role \
        --role-arn "$AWS_ROLE" \
        --role-session-name $(echo "drone-${DRONE_REPO}-${DRONE_BUILD_NUMBER}" | sed "s|/|-|g") \
        --query "Credentials.[AccessKeyId,SecretAccessKey,SessionToken]" \
        --output text) \
      > /root/.aws/credentials
  - unset AWS_ACCESS_KEY_ID AWS_SECRET_ACCESS_KEY
  - aws sts get-caller-identity --profile default
  environment:
    AWS_ACCESS_KEY_ID:
      from_secret: TELEPORT_BUILD_USER_READ_ONLY_KEY
    AWS_ROLE:
      from_secret: TELEPORT_BUILD_READ_ONLY_AWS_ROLE
    AWS_SECRET_ACCESS_KEY:
      from_secret: TELEPORT_BUILD_USER_READ_ONLY_SECRET
  volumes:
  - name: awsconfig
    path: /root/.aws
- name: Build artifacts
  image: docker
  commands:
  - apk add --no-cache bash curl gzip make tar
  - apk add --no-cache aws-cli
  - cd /go/src/github.com/gravitational/teleport
  - export VERSION=$(cat /go/.version.txt)
  - aws ecr-public get-login-password --region us-east-1 | docker login -u="AWS" --password-stdin
    public.ecr.aws
  - make deb
  environment:
    ARCH: arm
    ENT_TARBALL_PATH: /go/artifacts
    OSS_TARBALL_PATH: /go/artifacts
    TMPDIR: /go
  volumes:
  - name: dockersock
    path: /var/run
  - name: awsconfig
    path: /root/.aws
- name: Copy artifacts
  image: docker
  commands:
  - cd /go/src/github.com/gravitational/teleport
  - find build -maxdepth 1 -iname "teleport*.deb*" -print -exec cp {} /go/artifacts
    \;
  - find e/build -maxdepth 1 -iname "teleport*.deb*" -print -exec cp {} /go/artifacts
    \;
- name: Assume Upload AWS Role
  image: amazon/aws-cli
  commands:
  - aws sts get-caller-identity
  - |-
    printf "[default]\naws_access_key_id = %s\naws_secret_access_key = %s\naws_session_token = %s\n" \
      $(aws sts assume-role \
        --role-arn "$AWS_ROLE" \
        --role-session-name $(echo "drone-${DRONE_REPO}-${DRONE_BUILD_NUMBER}" | sed "s|/|-|g") \
        --query "Credentials.[AccessKeyId,SecretAccessKey,SessionToken]" \
        --output text) \
      > /root/.aws/credentials
  - unset AWS_ACCESS_KEY_ID AWS_SECRET_ACCESS_KEY
  - aws sts get-caller-identity --profile default
  environment:
    AWS_ACCESS_KEY_ID:
      from_secret: AWS_ACCESS_KEY_ID
    AWS_ROLE:
      from_secret: AWS_ROLE
    AWS_SECRET_ACCESS_KEY:
      from_secret: AWS_SECRET_ACCESS_KEY
  volumes:
  - name: awsconfig
    path: /root/.aws
- name: Upload to S3
  image: amazon/aws-cli
  commands:
  - cd /go/artifacts/
  - aws s3 sync . s3://$AWS_S3_BUCKET/teleport/tag/${DRONE_TAG##v}
  environment:
    AWS_REGION: us-west-2
    AWS_S3_BUCKET:
      from_secret: AWS_S3_BUCKET
  volumes:
  - name: awsconfig
    path: /root/.aws
- name: Register artifacts
  image: docker
  commands:
  - WORKSPACE_DIR=$${WORKSPACE_DIR:-/}
  - VERSION=$(cat "$WORKSPACE_DIR/go/.version.txt")
  - RELEASES_HOST='https://releases-prod.platform.teleport.sh'
  - echo "$RELEASES_CERT" | base64 -d > "$WORKSPACE_DIR/releases.crt"
  - echo "$RELEASES_KEY" | base64 -d > "$WORKSPACE_DIR/releases.key"
  - trap "rm -f '$WORKSPACE_DIR/releases.crt' '$WORKSPACE_DIR/releases.key'" EXIT
  - CREDENTIALS="--cert $WORKSPACE_DIR/releases.crt --key $WORKSPACE_DIR/releases.key"
  - which curl || apk add --no-cache curl
  - |-
    cd "$WORKSPACE_DIR/go/artifacts"
    find . -type f ! -iname '*.sha256' ! -iname '*-unsigned.zip*' | while read -r file; do
      # Skip files that are not results of this build
      # (e.g. tarballs from which OS packages are made)
      [ -f "$file.sha256" ] || continue

      name="$(basename "$file" | sed -E 's/(-|_)v?[0-9].*$//')" # extract part before -vX.Y.Z
      description="Linux ARMv7 (32-bit) DEB"
      products="$name"
      if [ "$name" = "tsh" ]; then
        products="teleport teleport-ent"
      elif [ "$name" = "Teleport Connect" -o "$name" = "teleport-connect" ]; then
        description="Teleport Connect"
        products="teleport teleport-ent"
      fi
      shasum="$(cat "$file.sha256" | cut -d ' ' -f 1)"

      curl $CREDENTIALS --fail -o /dev/null -F description="$description" -F os="linux" -F arch="arm" -F "file=@$file" -F "sha256=$shasum" "$RELEASES_HOST/assets";

      for product in $products; do
        status_code=$(curl $CREDENTIALS -o "$WORKSPACE_DIR/curl_out.txt" -w "%{http_code}" -F "product=$product" -F "version=$VERSION" -F notesMd="# Teleport $VERSION" -F status=draft "$RELEASES_HOST/releases")
        if [ $status_code -ne 200 ] && [ $status_code -ne 409 ]; then
          echo "curl HTTP status: $status_code"
          cat $WORKSPACE_DIR/curl_out.txt
          exit 1
        fi
        curl $CREDENTIALS --fail -o /dev/null -X PUT "$RELEASES_HOST/releases/$product@$VERSION/assets/$(basename "$file" | sed 's/ /%20/g')"
      done
    done
  environment:
    RELEASES_CERT:
      from_secret: RELEASES_CERT
    RELEASES_KEY:
      from_secret: RELEASES_KEY
services:
- name: Start Docker
  image: docker:dind
  privileged: true
  volumes:
  - name: dockersock
    path: /var/run
volumes:
- name: dockersock
  temp: {}
- name: awsconfig
  temp: {}

---
################################################
# Generated using dronegen, do not edit by hand!
# Use 'make dronegen' to update.
# Generated at dronegen/tag.go (main.tagPackagePipeline)
################################################

kind: pipeline
type: kubernetes
name: build-linux-arm64-rpm
trigger:
  event:
    include:
    - tag
  ref:
    include:
    - refs/tags/v*
  repo:
    include:
    - gravitational/*
workspace:
  path: /go
clone:
  disable: true
depends_on:
- build-linux-arm64
- clean-up-previous-build
steps:
- name: Check out code
  image: docker:git
  commands:
  - mkdir -p /go/src/github.com/gravitational/teleport
  - cd /go/src/github.com/gravitational/teleport
  - git clone https://github.com/gravitational/${DRONE_REPO_NAME}.git .
  - git checkout ${DRONE_TAG:-$DRONE_COMMIT}
  - mkdir -m 0700 /root/.ssh && echo -n "$GITHUB_PRIVATE_KEY" > /root/.ssh/id_rsa
    && chmod 600 /root/.ssh/id_rsa
  - ssh-keyscan -H github.com > /root/.ssh/known_hosts 2>/dev/null && chmod 600 /root/.ssh/known_hosts
  - git submodule update --init e
  - git submodule update --init --recursive webassets || true
  - rm -f /root/.ssh/id_rsa
  - mkdir -p /go/cache /go/artifacts
  - |-
    VERSION=$(egrep ^VERSION Makefile | cut -d= -f2)
    if [ "$$VERSION" != "${DRONE_TAG##v}" ]; then
      echo "Mismatch between Makefile version: $$VERSION and git tag: $DRONE_TAG"
      exit 1
    fi
    echo "$$VERSION" > /go/.version.txt
  environment:
    GITHUB_PRIVATE_KEY:
      from_secret: GITHUB_PRIVATE_KEY
- name: Wait for docker
  image: docker
  commands:
  - timeout 30s /bin/sh -c 'while [ ! -S /var/run/docker.sock ]; do sleep 1; done'
  volumes:
  - name: dockersock
    path: /var/run
- name: Assume Download AWS Role
  image: amazon/aws-cli
  commands:
  - aws sts get-caller-identity
  - |-
    printf "[default]\naws_access_key_id = %s\naws_secret_access_key = %s\naws_session_token = %s\n" \
      $(aws sts assume-role \
        --role-arn "$AWS_ROLE" \
        --role-session-name $(echo "drone-${DRONE_REPO}-${DRONE_BUILD_NUMBER}" | sed "s|/|-|g") \
        --query "Credentials.[AccessKeyId,SecretAccessKey,SessionToken]" \
        --output text) \
      > /root/.aws/credentials
  - unset AWS_ACCESS_KEY_ID AWS_SECRET_ACCESS_KEY
  - aws sts get-caller-identity --profile default
  environment:
    AWS_ACCESS_KEY_ID:
      from_secret: AWS_ACCESS_KEY_ID
    AWS_ROLE:
      from_secret: AWS_ROLE
    AWS_SECRET_ACCESS_KEY:
      from_secret: AWS_SECRET_ACCESS_KEY
  volumes:
  - name: awsconfig
    path: /root/.aws
- name: Download artifacts from S3
  image: amazon/aws-cli
  commands:
  - export VERSION=$(cat /go/.version.txt)
  - if [[ "${DRONE_TAG}" != "" ]]; then export S3_PATH="tag/$${DRONE_TAG##v}/"; else
    export S3_PATH="tag/"; fi
  - aws s3 cp s3://$AWS_S3_BUCKET/teleport/$${S3_PATH}teleport-v$${VERSION}-linux-arm64-bin.tar.gz
    /go/artifacts/
  - aws s3 cp s3://$AWS_S3_BUCKET/teleport/$${S3_PATH}teleport-ent-v$${VERSION}-linux-arm64-bin.tar.gz
    /go/artifacts/
  environment:
    AWS_REGION: us-west-2
    AWS_S3_BUCKET:
      from_secret: AWS_S3_BUCKET
  volumes:
  - name: awsconfig
    path: /root/.aws
- name: Assume Build AWS Role
  image: amazon/aws-cli
  commands:
  - aws sts get-caller-identity
  - |-
    printf "[default]\naws_access_key_id = %s\naws_secret_access_key = %s\naws_session_token = %s\n" \
      $(aws sts assume-role \
        --role-arn "$AWS_ROLE" \
        --role-session-name $(echo "drone-${DRONE_REPO}-${DRONE_BUILD_NUMBER}" | sed "s|/|-|g") \
        --query "Credentials.[AccessKeyId,SecretAccessKey,SessionToken]" \
        --output text) \
      > /root/.aws/credentials
  - unset AWS_ACCESS_KEY_ID AWS_SECRET_ACCESS_KEY
  - aws sts get-caller-identity --profile default
  environment:
    AWS_ACCESS_KEY_ID:
      from_secret: TELEPORT_BUILD_USER_READ_ONLY_KEY
    AWS_ROLE:
      from_secret: TELEPORT_BUILD_READ_ONLY_AWS_ROLE
    AWS_SECRET_ACCESS_KEY:
      from_secret: TELEPORT_BUILD_USER_READ_ONLY_SECRET
  volumes:
  - name: awsconfig
    path: /root/.aws
- name: Build artifacts
  image: docker
  commands:
  - apk add --no-cache bash curl gzip make tar go
  - apk add --no-cache aws-cli
  - cd /go/src/github.com/gravitational/teleport
  - export VERSION=$(cat /go/.version.txt)
  - aws ecr-public get-login-password --region us-east-1 | docker login -u="AWS" --password-stdin
    public.ecr.aws
  - mkdir -m0700 $GNUPG_DIR
  - echo "$GPG_RPM_SIGNING_ARCHIVE" | base64 -d | tar -xzf - -C $GNUPG_DIR
  - chown -R root:root $GNUPG_DIR
  - make rpm
  - rm -rf $GNUPG_DIR
  environment:
    ARCH: arm64
    ENT_TARBALL_PATH: /go/artifacts
    GNUPG_DIR: /tmpfs/gnupg
    GPG_RPM_SIGNING_ARCHIVE:
      from_secret: GPG_RPM_SIGNING_ARCHIVE
    OSS_TARBALL_PATH: /go/artifacts
    TMPDIR: /go
  volumes:
  - name: dockersock
    path: /var/run
  - name: awsconfig
    path: /root/.aws
  - name: tmpfs
    path: /tmpfs
- name: Copy artifacts
  image: docker
  commands:
  - cd /go/src/github.com/gravitational/teleport
  - find build -maxdepth 1 -iname "teleport*.rpm*" -print -exec cp {} /go/artifacts
    \;
  - find e/build -maxdepth 1 -iname "teleport*.rpm*" -print -exec cp {} /go/artifacts
    \;
- name: Assume Upload AWS Role
  image: amazon/aws-cli
  commands:
  - aws sts get-caller-identity
  - |-
    printf "[default]\naws_access_key_id = %s\naws_secret_access_key = %s\naws_session_token = %s\n" \
      $(aws sts assume-role \
        --role-arn "$AWS_ROLE" \
        --role-session-name $(echo "drone-${DRONE_REPO}-${DRONE_BUILD_NUMBER}" | sed "s|/|-|g") \
        --query "Credentials.[AccessKeyId,SecretAccessKey,SessionToken]" \
        --output text) \
      > /root/.aws/credentials
  - unset AWS_ACCESS_KEY_ID AWS_SECRET_ACCESS_KEY
  - aws sts get-caller-identity --profile default
  environment:
    AWS_ACCESS_KEY_ID:
      from_secret: AWS_ACCESS_KEY_ID
    AWS_ROLE:
      from_secret: AWS_ROLE
    AWS_SECRET_ACCESS_KEY:
      from_secret: AWS_SECRET_ACCESS_KEY
  volumes:
  - name: awsconfig
    path: /root/.aws
- name: Upload to S3
  image: amazon/aws-cli
  commands:
  - cd /go/artifacts/
  - aws s3 sync . s3://$AWS_S3_BUCKET/teleport/tag/${DRONE_TAG##v}
  environment:
    AWS_REGION: us-west-2
    AWS_S3_BUCKET:
      from_secret: AWS_S3_BUCKET
  volumes:
  - name: awsconfig
    path: /root/.aws
- name: Register artifacts
  image: docker
  commands:
  - WORKSPACE_DIR=$${WORKSPACE_DIR:-/}
  - VERSION=$(cat "$WORKSPACE_DIR/go/.version.txt")
  - RELEASES_HOST='https://releases-prod.platform.teleport.sh'
  - echo "$RELEASES_CERT" | base64 -d > "$WORKSPACE_DIR/releases.crt"
  - echo "$RELEASES_KEY" | base64 -d > "$WORKSPACE_DIR/releases.key"
  - trap "rm -f '$WORKSPACE_DIR/releases.crt' '$WORKSPACE_DIR/releases.key'" EXIT
  - CREDENTIALS="--cert $WORKSPACE_DIR/releases.crt --key $WORKSPACE_DIR/releases.key"
  - which curl || apk add --no-cache curl
  - |-
    cd "$WORKSPACE_DIR/go/artifacts"
    find . -type f ! -iname '*.sha256' ! -iname '*-unsigned.zip*' | while read -r file; do
      # Skip files that are not results of this build
      # (e.g. tarballs from which OS packages are made)
      [ -f "$file.sha256" ] || continue

      name="$(basename "$file" | sed -E 's/(-|_)v?[0-9].*$//')" # extract part before -vX.Y.Z
      description="Linux ARM64/ARMv8 (64-bit) RPM"
      products="$name"
      if [ "$name" = "tsh" ]; then
        products="teleport teleport-ent"
      elif [ "$name" = "Teleport Connect" -o "$name" = "teleport-connect" ]; then
        description="Teleport Connect"
        products="teleport teleport-ent"
      fi
      shasum="$(cat "$file.sha256" | cut -d ' ' -f 1)"

      curl $CREDENTIALS --fail -o /dev/null -F description="$description" -F os="linux" -F arch="arm64" -F "file=@$file" -F "sha256=$shasum" "$RELEASES_HOST/assets";

      for product in $products; do
        status_code=$(curl $CREDENTIALS -o "$WORKSPACE_DIR/curl_out.txt" -w "%{http_code}" -F "product=$product" -F "version=$VERSION" -F notesMd="# Teleport $VERSION" -F status=draft "$RELEASES_HOST/releases")
        if [ $status_code -ne 200 ] && [ $status_code -ne 409 ]; then
          echo "curl HTTP status: $status_code"
          cat $WORKSPACE_DIR/curl_out.txt
          exit 1
        fi
        curl $CREDENTIALS --fail -o /dev/null -X PUT "$RELEASES_HOST/releases/$product@$VERSION/assets/$(basename "$file" | sed 's/ /%20/g')"
      done
    done
  environment:
    RELEASES_CERT:
      from_secret: RELEASES_CERT
    RELEASES_KEY:
      from_secret: RELEASES_KEY
services:
- name: Start Docker
  image: docker:dind
  privileged: true
  volumes:
  - name: tmpfs
    path: /tmpfs
  - name: dockersock
    path: /var/run
volumes:
- name: dockersock
  temp: {}
- name: awsconfig
  temp: {}
- name: tmpfs
  temp:
    medium: memory

---
################################################
# Generated using dronegen, do not edit by hand!
# Use 'make dronegen' to update.
# Generated at dronegen/tag.go (main.tagPackagePipeline)
################################################

kind: pipeline
type: kubernetes
name: build-linux-arm-rpm
trigger:
  event:
    include:
    - tag
  ref:
    include:
    - refs/tags/v*
  repo:
    include:
    - gravitational/*
workspace:
  path: /go
clone:
  disable: true
depends_on:
- build-linux-arm
- clean-up-previous-build
steps:
- name: Check out code
  image: docker:git
  commands:
  - mkdir -p /go/src/github.com/gravitational/teleport
  - cd /go/src/github.com/gravitational/teleport
  - git clone https://github.com/gravitational/${DRONE_REPO_NAME}.git .
  - git checkout ${DRONE_TAG:-$DRONE_COMMIT}
  - mkdir -m 0700 /root/.ssh && echo -n "$GITHUB_PRIVATE_KEY" > /root/.ssh/id_rsa
    && chmod 600 /root/.ssh/id_rsa
  - ssh-keyscan -H github.com > /root/.ssh/known_hosts 2>/dev/null && chmod 600 /root/.ssh/known_hosts
  - git submodule update --init e
  - git submodule update --init --recursive webassets || true
  - rm -f /root/.ssh/id_rsa
  - mkdir -p /go/cache /go/artifacts
  - |-
    VERSION=$(egrep ^VERSION Makefile | cut -d= -f2)
    if [ "$$VERSION" != "${DRONE_TAG##v}" ]; then
      echo "Mismatch between Makefile version: $$VERSION and git tag: $DRONE_TAG"
      exit 1
    fi
    echo "$$VERSION" > /go/.version.txt
  environment:
    GITHUB_PRIVATE_KEY:
      from_secret: GITHUB_PRIVATE_KEY
- name: Wait for docker
  image: docker
  commands:
  - timeout 30s /bin/sh -c 'while [ ! -S /var/run/docker.sock ]; do sleep 1; done'
  volumes:
  - name: dockersock
    path: /var/run
- name: Assume Download AWS Role
  image: amazon/aws-cli
  commands:
  - aws sts get-caller-identity
  - |-
    printf "[default]\naws_access_key_id = %s\naws_secret_access_key = %s\naws_session_token = %s\n" \
      $(aws sts assume-role \
        --role-arn "$AWS_ROLE" \
        --role-session-name $(echo "drone-${DRONE_REPO}-${DRONE_BUILD_NUMBER}" | sed "s|/|-|g") \
        --query "Credentials.[AccessKeyId,SecretAccessKey,SessionToken]" \
        --output text) \
      > /root/.aws/credentials
  - unset AWS_ACCESS_KEY_ID AWS_SECRET_ACCESS_KEY
  - aws sts get-caller-identity --profile default
  environment:
    AWS_ACCESS_KEY_ID:
      from_secret: AWS_ACCESS_KEY_ID
    AWS_ROLE:
      from_secret: AWS_ROLE
    AWS_SECRET_ACCESS_KEY:
      from_secret: AWS_SECRET_ACCESS_KEY
  volumes:
  - name: awsconfig
    path: /root/.aws
- name: Download artifacts from S3
  image: amazon/aws-cli
  commands:
  - export VERSION=$(cat /go/.version.txt)
  - if [[ "${DRONE_TAG}" != "" ]]; then export S3_PATH="tag/$${DRONE_TAG##v}/"; else
    export S3_PATH="tag/"; fi
  - aws s3 cp s3://$AWS_S3_BUCKET/teleport/$${S3_PATH}teleport-v$${VERSION}-linux-arm-bin.tar.gz
    /go/artifacts/
  - aws s3 cp s3://$AWS_S3_BUCKET/teleport/$${S3_PATH}teleport-ent-v$${VERSION}-linux-arm-bin.tar.gz
    /go/artifacts/
  environment:
    AWS_REGION: us-west-2
    AWS_S3_BUCKET:
      from_secret: AWS_S3_BUCKET
  volumes:
  - name: awsconfig
    path: /root/.aws
- name: Assume Build AWS Role
  image: amazon/aws-cli
  commands:
  - aws sts get-caller-identity
  - |-
    printf "[default]\naws_access_key_id = %s\naws_secret_access_key = %s\naws_session_token = %s\n" \
      $(aws sts assume-role \
        --role-arn "$AWS_ROLE" \
        --role-session-name $(echo "drone-${DRONE_REPO}-${DRONE_BUILD_NUMBER}" | sed "s|/|-|g") \
        --query "Credentials.[AccessKeyId,SecretAccessKey,SessionToken]" \
        --output text) \
      > /root/.aws/credentials
  - unset AWS_ACCESS_KEY_ID AWS_SECRET_ACCESS_KEY
  - aws sts get-caller-identity --profile default
  environment:
    AWS_ACCESS_KEY_ID:
      from_secret: TELEPORT_BUILD_USER_READ_ONLY_KEY
    AWS_ROLE:
      from_secret: TELEPORT_BUILD_READ_ONLY_AWS_ROLE
    AWS_SECRET_ACCESS_KEY:
      from_secret: TELEPORT_BUILD_USER_READ_ONLY_SECRET
  volumes:
  - name: awsconfig
    path: /root/.aws
- name: Build artifacts
  image: docker
  commands:
  - apk add --no-cache bash curl gzip make tar go
  - apk add --no-cache aws-cli
  - cd /go/src/github.com/gravitational/teleport
  - export VERSION=$(cat /go/.version.txt)
  - aws ecr-public get-login-password --region us-east-1 | docker login -u="AWS" --password-stdin
    public.ecr.aws
  - mkdir -m0700 $GNUPG_DIR
  - echo "$GPG_RPM_SIGNING_ARCHIVE" | base64 -d | tar -xzf - -C $GNUPG_DIR
  - chown -R root:root $GNUPG_DIR
  - make rpm
  - rm -rf $GNUPG_DIR
  environment:
    ARCH: arm
    ENT_TARBALL_PATH: /go/artifacts
    GNUPG_DIR: /tmpfs/gnupg
    GPG_RPM_SIGNING_ARCHIVE:
      from_secret: GPG_RPM_SIGNING_ARCHIVE
    OSS_TARBALL_PATH: /go/artifacts
    TMPDIR: /go
  volumes:
  - name: dockersock
    path: /var/run
  - name: awsconfig
    path: /root/.aws
  - name: tmpfs
    path: /tmpfs
- name: Copy artifacts
  image: docker
  commands:
  - cd /go/src/github.com/gravitational/teleport
  - find build -maxdepth 1 -iname "teleport*.rpm*" -print -exec cp {} /go/artifacts
    \;
  - find e/build -maxdepth 1 -iname "teleport*.rpm*" -print -exec cp {} /go/artifacts
    \;
- name: Assume Upload AWS Role
  image: amazon/aws-cli
  commands:
  - aws sts get-caller-identity
  - |-
    printf "[default]\naws_access_key_id = %s\naws_secret_access_key = %s\naws_session_token = %s\n" \
      $(aws sts assume-role \
        --role-arn "$AWS_ROLE" \
        --role-session-name $(echo "drone-${DRONE_REPO}-${DRONE_BUILD_NUMBER}" | sed "s|/|-|g") \
        --query "Credentials.[AccessKeyId,SecretAccessKey,SessionToken]" \
        --output text) \
      > /root/.aws/credentials
  - unset AWS_ACCESS_KEY_ID AWS_SECRET_ACCESS_KEY
  - aws sts get-caller-identity --profile default
  environment:
    AWS_ACCESS_KEY_ID:
      from_secret: AWS_ACCESS_KEY_ID
    AWS_ROLE:
      from_secret: AWS_ROLE
    AWS_SECRET_ACCESS_KEY:
      from_secret: AWS_SECRET_ACCESS_KEY
  volumes:
  - name: awsconfig
    path: /root/.aws
- name: Upload to S3
  image: amazon/aws-cli
  commands:
  - cd /go/artifacts/
  - aws s3 sync . s3://$AWS_S3_BUCKET/teleport/tag/${DRONE_TAG##v}
  environment:
    AWS_REGION: us-west-2
    AWS_S3_BUCKET:
      from_secret: AWS_S3_BUCKET
  volumes:
  - name: awsconfig
    path: /root/.aws
- name: Register artifacts
  image: docker
  commands:
  - WORKSPACE_DIR=$${WORKSPACE_DIR:-/}
  - VERSION=$(cat "$WORKSPACE_DIR/go/.version.txt")
  - RELEASES_HOST='https://releases-prod.platform.teleport.sh'
  - echo "$RELEASES_CERT" | base64 -d > "$WORKSPACE_DIR/releases.crt"
  - echo "$RELEASES_KEY" | base64 -d > "$WORKSPACE_DIR/releases.key"
  - trap "rm -f '$WORKSPACE_DIR/releases.crt' '$WORKSPACE_DIR/releases.key'" EXIT
  - CREDENTIALS="--cert $WORKSPACE_DIR/releases.crt --key $WORKSPACE_DIR/releases.key"
  - which curl || apk add --no-cache curl
  - |-
    cd "$WORKSPACE_DIR/go/artifacts"
    find . -type f ! -iname '*.sha256' ! -iname '*-unsigned.zip*' | while read -r file; do
      # Skip files that are not results of this build
      # (e.g. tarballs from which OS packages are made)
      [ -f "$file.sha256" ] || continue

      name="$(basename "$file" | sed -E 's/(-|_)v?[0-9].*$//')" # extract part before -vX.Y.Z
      description="Linux ARMv7 (32-bit) RPM"
      products="$name"
      if [ "$name" = "tsh" ]; then
        products="teleport teleport-ent"
      elif [ "$name" = "Teleport Connect" -o "$name" = "teleport-connect" ]; then
        description="Teleport Connect"
        products="teleport teleport-ent"
      fi
      shasum="$(cat "$file.sha256" | cut -d ' ' -f 1)"

      curl $CREDENTIALS --fail -o /dev/null -F description="$description" -F os="linux" -F arch="arm" -F "file=@$file" -F "sha256=$shasum" "$RELEASES_HOST/assets";

      for product in $products; do
        status_code=$(curl $CREDENTIALS -o "$WORKSPACE_DIR/curl_out.txt" -w "%{http_code}" -F "product=$product" -F "version=$VERSION" -F notesMd="# Teleport $VERSION" -F status=draft "$RELEASES_HOST/releases")
        if [ $status_code -ne 200 ] && [ $status_code -ne 409 ]; then
          echo "curl HTTP status: $status_code"
          cat $WORKSPACE_DIR/curl_out.txt
          exit 1
        fi
        curl $CREDENTIALS --fail -o /dev/null -X PUT "$RELEASES_HOST/releases/$product@$VERSION/assets/$(basename "$file" | sed 's/ /%20/g')"
      done
    done
  environment:
    RELEASES_CERT:
      from_secret: RELEASES_CERT
    RELEASES_KEY:
      from_secret: RELEASES_KEY
services:
- name: Start Docker
  image: docker:dind
  privileged: true
  volumes:
  - name: tmpfs
    path: /tmpfs
  - name: dockersock
    path: /var/run
volumes:
- name: dockersock
  temp: {}
- name: awsconfig
  temp: {}
- name: tmpfs
  temp:
    medium: memory

---
################################################
# Generated using dronegen, do not edit by hand!
# Use 'make dronegen' to update.
# Generated at dronegen/tag.go (main.tagPipeline)
################################################

kind: pipeline
type: kubernetes
name: build-windows-amd64
environment:
  BUILDBOX_VERSION: teleport11
  RUNTIME: go1.19.2
trigger:
  event:
    include:
    - tag
  ref:
    include:
    - refs/tags/v*
  repo:
    include:
    - gravitational/*
workspace:
  path: /go
clone:
  disable: true
depends_on:
- clean-up-previous-build
steps:
- name: Check out code
  image: docker:git
  commands:
  - mkdir -p /go/src/github.com/gravitational/teleport
  - cd /go/src/github.com/gravitational/teleport
  - git clone https://github.com/gravitational/${DRONE_REPO_NAME}.git .
  - git checkout ${DRONE_TAG:-$DRONE_COMMIT}
  - mkdir -m 0700 /root/.ssh && echo -n "$GITHUB_PRIVATE_KEY" > /root/.ssh/id_rsa
    && chmod 600 /root/.ssh/id_rsa
  - ssh-keyscan -H github.com > /root/.ssh/known_hosts 2>/dev/null && chmod 600 /root/.ssh/known_hosts
  - git submodule update --init e
  - git submodule update --init --recursive webassets || true
  - rm -f /root/.ssh/id_rsa
  - mkdir -p /go/cache /go/artifacts
  - |-
    VERSION=$(egrep ^VERSION Makefile | cut -d= -f2)
    if [ "$$VERSION" != "${DRONE_TAG##v}" ]; then
      echo "Mismatch between Makefile version: $$VERSION and git tag: $DRONE_TAG"
      exit 1
    fi
    echo "$$VERSION" > /go/.version.txt
  environment:
    GITHUB_PRIVATE_KEY:
      from_secret: GITHUB_PRIVATE_KEY
- name: Wait for docker
  image: docker
  commands:
  - timeout 30s /bin/sh -c 'while [ ! -S /var/run/docker.sock ]; do sleep 1; done'
  volumes:
  - name: dockersock
    path: /var/run
- name: Build artifacts
  image: docker
  commands:
  - apk add --no-cache make
  - chown -R $UID:$GID /go
  - cd /go/src/github.com/gravitational/teleport
  - echo -n "$WINDOWS_SIGNING_CERT" | base64 -d > windows-signing-cert.pfx
  - make -C build.assets release-windows
  - rm -f windows-signing-cert.pfx
  environment:
    ARCH: amd64
    GID: "1000"
    GOCACHE: /go/cache
    GOPATH: /go
    OS: windows
    UID: "1000"
    WINDOWS_SIGNING_CERT:
      from_secret: WINDOWS_SIGNING_CERT
  volumes:
  - name: dockersock
    path: /var/run
- name: Copy artifacts
  image: docker
  commands:
  - cd /go/src/github.com/gravitational/teleport
  - find . -maxdepth 1 -iname "teleport*.zip" -print -exec cp {} /go/artifacts \;
  - export VERSION=$(cat /go/.version.txt)
  - cp /go/artifacts/teleport-v$${VERSION}-windows-amd64-bin.zip /go/artifacts/teleport-ent-v$${VERSION}-windows-amd64-bin.zip
  - cd /go/artifacts && for FILE in teleport*.zip; do sha256sum $FILE > $FILE.sha256;
    done && ls -l
- name: Assume AWS Role
  image: amazon/aws-cli
  commands:
  - aws sts get-caller-identity
  - |-
    printf "[default]\naws_access_key_id = %s\naws_secret_access_key = %s\naws_session_token = %s\n" \
      $(aws sts assume-role \
        --role-arn "$AWS_ROLE" \
        --role-session-name $(echo "drone-${DRONE_REPO}-${DRONE_BUILD_NUMBER}" | sed "s|/|-|g") \
        --query "Credentials.[AccessKeyId,SecretAccessKey,SessionToken]" \
        --output text) \
      > /root/.aws/credentials
  - unset AWS_ACCESS_KEY_ID AWS_SECRET_ACCESS_KEY
  - aws sts get-caller-identity --profile default
  environment:
    AWS_ACCESS_KEY_ID:
      from_secret: AWS_ACCESS_KEY_ID
    AWS_ROLE:
      from_secret: AWS_ROLE
    AWS_SECRET_ACCESS_KEY:
      from_secret: AWS_SECRET_ACCESS_KEY
  volumes:
  - name: awsconfig
    path: /root/.aws
- name: Upload to S3
  image: amazon/aws-cli
  commands:
  - cd /go/artifacts/
  - aws s3 sync . s3://$AWS_S3_BUCKET/teleport/tag/${DRONE_TAG##v}
  environment:
    AWS_REGION: us-west-2
    AWS_S3_BUCKET:
      from_secret: AWS_S3_BUCKET
  volumes:
  - name: awsconfig
    path: /root/.aws
- name: Register artifacts
  image: docker
  commands:
  - WORKSPACE_DIR=$${WORKSPACE_DIR:-/}
  - VERSION=$(cat "$WORKSPACE_DIR/go/.version.txt")
  - RELEASES_HOST='https://releases-prod.platform.teleport.sh'
  - echo "$RELEASES_CERT" | base64 -d > "$WORKSPACE_DIR/releases.crt"
  - echo "$RELEASES_KEY" | base64 -d > "$WORKSPACE_DIR/releases.key"
  - trap "rm -f '$WORKSPACE_DIR/releases.crt' '$WORKSPACE_DIR/releases.key'" EXIT
  - CREDENTIALS="--cert $WORKSPACE_DIR/releases.crt --key $WORKSPACE_DIR/releases.key"
  - which curl || apk add --no-cache curl
  - |-
    cd "$WORKSPACE_DIR/go/artifacts"
    find . -type f ! -iname '*.sha256' ! -iname '*-unsigned.zip*' | while read -r file; do
      # Skip files that are not results of this build
      # (e.g. tarballs from which OS packages are made)
      [ -f "$file.sha256" ] || continue

      name="$(basename "$file" | sed -E 's/(-|_)v?[0-9].*$//')" # extract part before -vX.Y.Z
      description="Windows 64-bit (tsh client only)"
      products="$name"
      if [ "$name" = "tsh" ]; then
        products="teleport teleport-ent"
      elif [ "$name" = "Teleport Connect" -o "$name" = "teleport-connect" ]; then
        description="Teleport Connect"
        products="teleport teleport-ent"
      fi
      shasum="$(cat "$file.sha256" | cut -d ' ' -f 1)"

      curl $CREDENTIALS --fail -o /dev/null -F description="$description" -F os="windows" -F arch="amd64" -F "file=@$file" -F "sha256=$shasum" "$RELEASES_HOST/assets";

      for product in $products; do
        status_code=$(curl $CREDENTIALS -o "$WORKSPACE_DIR/curl_out.txt" -w "%{http_code}" -F "product=$product" -F "version=$VERSION" -F notesMd="# Teleport $VERSION" -F status=draft "$RELEASES_HOST/releases")
        if [ $status_code -ne 200 ] && [ $status_code -ne 409 ]; then
          echo "curl HTTP status: $status_code"
          cat $WORKSPACE_DIR/curl_out.txt
          exit 1
        fi
        curl $CREDENTIALS --fail -o /dev/null -X PUT "$RELEASES_HOST/releases/$product@$VERSION/assets/$(basename "$file" | sed 's/ /%20/g')"
      done
    done
  environment:
    RELEASES_CERT:
      from_secret: RELEASES_CERT
    RELEASES_KEY:
      from_secret: RELEASES_KEY
services:
- name: Start Docker
  image: docker:dind
  privileged: true
  volumes:
  - name: dockersock
    path: /var/run
volumes:
- name: awsconfig
  temp: {}
- name: dockersock
  temp: {}

---
kind: pipeline
type: kubernetes
name: build-docker-images

environment:
  BUILDBOX_VERSION: "teleport11"
  RUNTIME: go1.17.9

trigger:
  event:
    - tag
  ref:
    include:
      - refs/tags/v*
  repo:
    include:
      - gravitational/*

workspace:
  path: /go

clone:
  disable: true

steps:
  - name: Check out code
    image: docker:git
    environment:
      GITHUB_PRIVATE_KEY:
        from_secret: GITHUB_PRIVATE_KEY
      GOCACHE: /go/cache
    commands:
      - mkdir -p /go/src/github.com/gravitational/teleport
      - cd /go/src/github.com/gravitational/teleport
      - git clone https://github.com/gravitational/${DRONE_REPO_NAME}.git .
      - git checkout ${DRONE_TAG:-$DRONE_COMMIT}
      # fetch enterprise submodules
      - mkdir -m 0700 /root/.ssh && echo -n "$GITHUB_PRIVATE_KEY" > /root/.ssh/id_rsa && chmod 600 /root/.ssh/id_rsa
      - ssh-keyscan -H github.com > /root/.ssh/known_hosts 2>/dev/null && chmod 600 /root/.ssh/known_hosts
      - git submodule update --init e
      # this is allowed to fail because pre-4.3 Teleport versions don't use the webassets submodule
      - git submodule update --init --recursive webassets || true
      - rm -f /root/.ssh/id_rsa
      # create necessary directories
      - mkdir -p /go/artifacts $GOCACHE
      # set version
      - if [[ "${DRONE_TAG}" != "" ]]; then echo "${DRONE_TAG##v}" > /go/.version.txt; else egrep ^VERSION Makefile | cut -d= -f2 > /go/.version.txt; fi; cat /go/.version.txt

  - name: Assume AWS Role
    image: amazon/aws-cli
    commands:
    - aws sts get-caller-identity
    - |-
      printf "[default]\naws_access_key_id = %s\naws_secret_access_key = %s\naws_session_token = %s\n" \
        $(aws sts assume-role \
          --role-arn "$AWS_ROLE" \
          --role-session-name $(echo "drone-${DRONE_REPO}-${DRONE_BUILD_NUMBER}" | sed "s|/|-|g") \
          --query "Credentials.[AccessKeyId,SecretAccessKey,SessionToken]" \
          --output text) \
        > /root/.aws/credentials
    - unset AWS_ACCESS_KEY_ID AWS_SECRET_ACCESS_KEY
    - aws sts get-caller-identity --profile default
    environment:
      AWS_ACCESS_KEY_ID:
        from_secret: STAGING_TELEPORT_DRONE_USER_ECR_KEY
      AWS_ROLE:
        from_secret: STAGING_TELEPORT_DRONE_ECR_AWS_ROLE
      AWS_SECRET_ACCESS_KEY:
        from_secret: STAGING_TELEPORT_DRONE_USER_ECR_SECRET
    volumes:
      - name: awsconfig
        path: /root/.aws

  - name: Build/push OSS/Enterprise Docker images
    image: docker
    environment:
      UID: 1000
      GID: 1000
      GOCACHE: /go/cache
      GOPATH: /go
      OS: linux
      ARCH: amd64
    volumes:
      - name: dockersock
        path: /var/run
      - name: awsconfig
        path: /root/.aws
    commands:
      - apk add --no-cache make bash aws-cli
      - chown -R $UID:$GID /go
      - aws ecr get-login-password --region us-west-2 | docker login -u="AWS" --password-stdin 146628656107.dkr.ecr.us-west-2.amazonaws.com
      - cd /go/src/github.com/gravitational/teleport
      - make image-ci publish-ci

  - name: Build/push FIPS Docker image
    image: docker
    environment:
      UID: 1000
      GID: 1000
      GOCACHE: /go/cache
      GOPATH: /go
      OS: linux
      ARCH: amd64
    volumes:
      - name: dockersock
        path: /var/run
      - name: awsconfig
        path: /root/.aws
    commands:
      - apk add --no-cache make aws-cli
      - chown -R $UID:$GID /go
      - aws ecr get-login-password --region us-west-2 | docker login -u="AWS" --password-stdin 146628656107.dkr.ecr.us-west-2.amazonaws.com
      - cd /go/src/github.com/gravitational/teleport
      # VERSION needs to be set manually when running in the e directory.
      # Normally, the version is set and exported by the root Makefile and then inherited,
      # but this is not the case for FIPS builds (which only run in e/Makefile)
      - export VERSION=$(cat /go/.version.txt)
      - make -C e image-fips-ci publish-fips-ci

services:
  - name: Start Docker
    image: docker:dind
    privileged: true
    volumes:
      - name: dockersock
        path: /var/run

volumes:
  - name: dockersock
    temp: {}
  - name: awsconfig
    temp: {}

---
kind: pipeline
type: kubernetes
name: build-oss-amis

trigger:
  event:
    - tag
  ref:
    include:
      - refs/tags/v*
  repo:
    include:
      - gravitational/*

depends_on:
  - build-linux-amd64

workspace:
  path: /go

clone:
  disable: true

steps:
  - name: Check out code
    image: docker:git
    commands:
      - mkdir -p /go/src/github.com/gravitational/teleport
      - cd /go/src/github.com/gravitational/teleport
      - git clone https://github.com/gravitational/${DRONE_REPO_NAME}.git .
      - git checkout ${DRONE_TAG:-$DRONE_COMMIT}
      # set version
      - if [[ "${DRONE_TAG}" != "" ]]; then echo "${DRONE_TAG##v}" > /go/.version.txt; else egrep ^VERSION Makefile | cut -d= -f2 > /go/.version.txt; fi; cat /go/.version.txt

  - name: Assume Download AWS Role
    image: amazon/aws-cli
    commands:
    - aws sts get-caller-identity
    - |-
      printf "[default]\naws_access_key_id = %s\naws_secret_access_key = %s\naws_session_token = %s\n" \
        $(aws sts assume-role \
          --role-arn "$AWS_ROLE" \
          --role-session-name $(echo "drone-${DRONE_REPO}-${DRONE_BUILD_NUMBER}" | sed "s|/|-|g") \
          --query "Credentials.[AccessKeyId,SecretAccessKey,SessionToken]" \
          --output text) \
        > /root/.aws/credentials
    - unset AWS_ACCESS_KEY_ID AWS_SECRET_ACCESS_KEY
    - aws sts get-caller-identity --profile default
    environment:
      AWS_ACCESS_KEY_ID:
        from_secret: AWS_ACCESS_KEY_ID
      AWS_SECRET_ACCESS_KEY:
        from_secret: AWS_SECRET_ACCESS_KEY
      AWS_ROLE:
        from_secret: AWS_ROLE
    volumes:
      - name: awsconfig
        path: /root/.aws

  - name: Download built tarball artifacts from S3
    image: amazon/aws-cli
    environment:
      AWS_S3_BUCKET:
        from_secret: AWS_S3_BUCKET
      AWS_REGION: us-west-2
    volumes:
      - name: awsconfig
        path: /root/.aws
    commands:
      - export VERSION=$(cat /go/.version.txt)
      - if [[ "${DRONE_TAG}" != "" ]]; then export S3_PATH="tag/$${DRONE_TAG##v}/"; else export S3_PATH="tag/"; fi
      - aws s3 cp s3://$AWS_S3_BUCKET/teleport/$${S3_PATH}teleport-v$${VERSION}-linux-amd64-bin.tar.gz /go/src/github.com/gravitational/teleport/assets/aws/files

  - name: Assume Packer AWS Role
    image: amazon/aws-cli
    commands:
    - aws sts get-caller-identity
    - |-
      printf "[default]\naws_access_key_id = %s\naws_secret_access_key = %s\naws_session_token = %s\n" \
        $(aws sts assume-role \
          --role-arn "$AWS_ROLE" \
          --role-session-name $(echo "drone-${DRONE_REPO}-${DRONE_BUILD_NUMBER}" | sed "s|/|-|g") \
          --query "Credentials.[AccessKeyId,SecretAccessKey,SessionToken]" \
          --output text) \
        > /root/.aws/credentials
    - unset AWS_ACCESS_KEY_ID AWS_SECRET_ACCESS_KEY
    - aws sts get-caller-identity --profile default
    environment:
      AWS_ACCESS_KEY_ID:
        from_secret: AWS_PACKER_ACCESS_KEY_ID
      AWS_SECRET_ACCESS_KEY:
        from_secret: AWS_PACKER_SECRET_ACCESS_KEY
      AWS_ROLE:
        from_secret: AWS_PACKER_ROLE
    volumes:
      - name: awsconfig
        path: /root/.aws

  - name: Build OSS AMIs
    image: hashicorp/packer:1.7.6
    volumes:
      - name: dockersock
        path: /var/run
      - name: awsconfig
        path: /root/.aws
    commands:
      - apk add --no-cache aws-cli jq make
      - cd /go/src/github.com/gravitational/teleport/assets/aws
      - export TELEPORT_VERSION=$(cat /go/.version.txt)
      - export PUBLIC_AMI_NAME=gravitational-teleport-ami-oss-$TELEPORT_VERSION
      - |
        if [ "${DRONE_BUILD_EVENT}" = "tag" ]; then
          echo "---> Building production OSS AMIs"
          echo "---> Note: these AMIs will not be made public until the 'promote' step is run"
          make oss-ci-build
        else
          echo "---> Building debug OSS AMIs"
          make oss
        fi

  - name: Assume S3 Timestamp Sync AWS Role
    image: amazon/aws-cli
    commands:
    - aws sts get-caller-identity
    - |-
      printf "[default]\naws_access_key_id = %s\naws_secret_access_key = %s\naws_session_token = %s\n" \
        $(aws sts assume-role \
          --role-arn "$AWS_ROLE" \
          --role-session-name $(echo "drone-${DRONE_REPO}-${DRONE_BUILD_NUMBER}" | sed "s|/|-|g") \
          --query "Credentials.[AccessKeyId,SecretAccessKey,SessionToken]" \
          --output text) \
        > /root/.aws/credentials
    - unset AWS_ACCESS_KEY_ID AWS_SECRET_ACCESS_KEY
    - aws sts get-caller-identity --profile default
    environment:
      AWS_ACCESS_KEY_ID:
        from_secret: AWS_ACCESS_KEY_ID
      AWS_SECRET_ACCESS_KEY:
        from_secret: AWS_SECRET_ACCESS_KEY
      AWS_ROLE:
        from_secret: AWS_ROLE
    volumes:
      - name: awsconfig
        path: /root/.aws

  - name: Sync OSS build timestamp to S3
    image: amazon/aws-cli
    environment:
      AWS_S3_BUCKET:
        from_secret: AWS_S3_BUCKET
      AWS_REGION: us-west-2
    volumes:
      - name: awsconfig
        path: /root/.aws
    commands:
      - export VERSION=$(cat /go/.version.txt)
      - aws s3 cp /go/src/github.com/gravitational/teleport/assets/aws/files/build/oss_build_timestamp.txt s3://$AWS_S3_BUCKET/teleport/ami/$${VERSION}/

services:
  - name: Start Docker
    image: docker:dind
    privileged: true
    volumes:
      - name: dockersock
        path: /var/run

volumes:
  - name: dockersock
    temp: {}
  - name: awsconfig
    temp: {}

---
kind: pipeline
type: kubernetes
name: build-ent-amis

trigger:
  event:
    - tag
  ref:
    include:
      - refs/tags/v*
  repo:
    include:
      - gravitational/*

depends_on:
  - build-linux-amd64
  - build-linux-amd64-fips

workspace:
  path: /go

clone:
  disable: true

steps:
  - name: Check out code
    image: docker:git
    commands:
      - mkdir -p /go/src/github.com/gravitational/teleport
      - cd /go/src/github.com/gravitational/teleport
      - git clone https://github.com/gravitational/${DRONE_REPO_NAME}.git .
      - git checkout ${DRONE_TAG:-$DRONE_COMMIT}
      # set version
      - if [[ "${DRONE_TAG}" != "" ]]; then echo "${DRONE_TAG##v}" > /go/.version.txt; else egrep ^VERSION Makefile | cut -d= -f2 > /go/.version.txt; fi; cat /go/.version.txt

  - name: Assume Download AWS Role
    image: amazon/aws-cli
    commands:
    - aws sts get-caller-identity
    - |-
      printf "[default]\naws_access_key_id = %s\naws_secret_access_key = %s\naws_session_token = %s\n" \
        $(aws sts assume-role \
          --role-arn "$AWS_ROLE" \
          --role-session-name $(echo "drone-${DRONE_REPO}-${DRONE_BUILD_NUMBER}" | sed "s|/|-|g") \
          --query "Credentials.[AccessKeyId,SecretAccessKey,SessionToken]" \
          --output text) \
        > /root/.aws/credentials
    - unset AWS_ACCESS_KEY_ID AWS_SECRET_ACCESS_KEY
    - aws sts get-caller-identity --profile default
    environment:
      AWS_ACCESS_KEY_ID:
        from_secret: AWS_ACCESS_KEY_ID
      AWS_SECRET_ACCESS_KEY:
        from_secret: AWS_SECRET_ACCESS_KEY
      AWS_ROLE:
        from_secret: AWS_ROLE
    volumes:
      - name: awsconfig
        path: /root/.aws

  - name: Download built tarball artifacts from S3
    image: amazon/aws-cli
    environment:
      AWS_S3_BUCKET:
        from_secret: AWS_S3_BUCKET
      AWS_REGION: us-west-2
    volumes:
      - name: awsconfig
        path: /root/.aws
    commands:
      - export VERSION=$(cat /go/.version.txt)
      - if [[ "${DRONE_TAG}" != "" ]]; then export S3_PATH="tag/$${DRONE_TAG##v}/"; else export S3_PATH="tag/"; fi
      - aws s3 cp s3://$AWS_S3_BUCKET/teleport/$${S3_PATH}teleport-ent-v$${VERSION}-linux-amd64-bin.tar.gz /go/src/github.com/gravitational/teleport/assets/aws/files
      - aws s3 cp s3://$AWS_S3_BUCKET/teleport/$${S3_PATH}teleport-ent-v$${VERSION}-linux-amd64-fips-bin.tar.gz /go/src/github.com/gravitational/teleport/assets/aws/files

  - name: Assume Packer AWS Role
    image: amazon/aws-cli
    commands:
    - aws sts get-caller-identity
    - |-
      printf "[default]\naws_access_key_id = %s\naws_secret_access_key = %s\naws_session_token = %s\n" \
        $(aws sts assume-role \
          --role-arn "$AWS_ROLE" \
          --role-session-name $(echo "drone-${DRONE_REPO}-${DRONE_BUILD_NUMBER}" | sed "s|/|-|g") \
          --query "Credentials.[AccessKeyId,SecretAccessKey,SessionToken]" \
          --output text) \
        > /root/.aws/credentials
    - unset AWS_ACCESS_KEY_ID AWS_SECRET_ACCESS_KEY
    - aws sts get-caller-identity --profile default
    environment:
      AWS_ACCESS_KEY_ID:
        from_secret: AWS_PACKER_ACCESS_KEY_ID
      AWS_SECRET_ACCESS_KEY:
        from_secret: AWS_PACKER_SECRET_ACCESS_KEY
      AWS_ROLE:
        from_secret: AWS_PACKER_ROLE
    volumes:
      - name: awsconfig
        path: /root/.aws

  - name: Build Enterprise AMIs
    image: hashicorp/packer:1.7.6
    volumes:
      - name: dockersock
        path: /var/run
      - name: awsconfig
        path: /root/.aws
    commands:
      - apk add --no-cache aws-cli jq make
      - cd /go/src/github.com/gravitational/teleport/assets/aws
      - export TELEPORT_VERSION=$(cat /go/.version.txt)
      - export PUBLIC_AMI_NAME=gravitational-teleport-ami-ent-$TELEPORT_VERSION
      - export FIPS_AMI_NAME=gravitational-teleport-ami-ent-$TELEPORT_VERSION-fips
      - |
        if [ "${DRONE_BUILD_EVENT}" = "tag" ]; then
          echo "---> Building production Enterprise AMIs"
          echo "---> Note: these AMIs will not be made public until the 'promote' step is run"
          make ent-ci-build
        else
          echo "---> Building debug Enterprise AMIs"
          make ent
        fi

  - name: Assume S3 Timestamp Sync AWS Role
    image: amazon/aws-cli
    commands:
    - aws sts get-caller-identity
    - |-
      printf "[default]\naws_access_key_id = %s\naws_secret_access_key = %s\naws_session_token = %s\n" \
        $(aws sts assume-role \
          --role-arn "$AWS_ROLE" \
          --role-session-name $(echo "drone-${DRONE_REPO}-${DRONE_BUILD_NUMBER}" | sed "s|/|-|g") \
          --query "Credentials.[AccessKeyId,SecretAccessKey,SessionToken]" \
          --output text) \
        > /root/.aws/credentials
    - unset AWS_ACCESS_KEY_ID AWS_SECRET_ACCESS_KEY
    - aws sts get-caller-identity --profile default
    environment:
      AWS_ACCESS_KEY_ID:
        from_secret: AWS_ACCESS_KEY_ID
      AWS_SECRET_ACCESS_KEY:
        from_secret: AWS_SECRET_ACCESS_KEY
      AWS_ROLE:
        from_secret: AWS_ROLE
    volumes:
      - name: awsconfig
        path: /root/.aws

  - name: Sync Enterprise build timestamp to S3
    image: amazon/aws-cli
    environment:
      AWS_S3_BUCKET:
        from_secret: AWS_S3_BUCKET
      AWS_REGION: us-west-2
    volumes:
      - name: awsconfig
        path: /root/.aws
    commands:
      - export VERSION=$(cat /go/.version.txt)
      - aws s3 cp /go/src/github.com/gravitational/teleport/assets/aws/files/build/ent_build_timestamp.txt s3://$AWS_S3_BUCKET/teleport/ami/$${VERSION}/

services:
  - name: Start Docker
    image: docker:dind
    privileged: true
    volumes:
      - name: dockersock
        path: /var/run

volumes:
  - name: dockersock
    temp: {}
  - name: awsconfig
    temp: {}

---
################################################
# Generated using dronegen, do not edit by hand!
# Use 'make dronegen' to update.
# Generated at dronegen/buildbox.go (main.buildboxPipeline)
################################################

kind: pipeline
type: kubernetes
name: build-buildboxes
environment:
  BUILDBOX_VERSION: teleport11
  GID: "1000"
  UID: "1000"
trigger:
  event:
    include:
    - push
  repo:
    include:
    - gravitational/teleport
  branch:
    include:
    - master
    - branch/*
workspace:
  path: /go/src/github.com/gravitational/teleport
clone:
  disable: true
steps:
- name: Check out code
  image: docker:git
  commands:
  - git clone --depth 1 --single-branch --branch ${DRONE_SOURCE_BRANCH:-master} https://github.com/gravitational/${DRONE_REPO_NAME}.git
    .
  - git checkout ${DRONE_COMMIT}
- name: Wait for docker
  image: docker
  commands:
  - timeout 30s /bin/sh -c 'while [ ! -S /var/run/docker.sock ]; do sleep 1; done'
  volumes:
  - name: dockersock
    path: /var/run
- name: Configure Staging AWS Profile
  image: amazon/aws-cli
  commands:
  - aws sts get-caller-identity
  - |-
    printf "[staging]\naws_access_key_id = %s\naws_secret_access_key = %s\naws_session_token = %s\n" \
      $(aws sts assume-role \
        --role-arn "$AWS_ROLE" \
        --role-session-name $(echo "drone-${DRONE_REPO}-${DRONE_BUILD_NUMBER}" | sed "s|/|-|g") \
        --query "Credentials.[AccessKeyId,SecretAccessKey,SessionToken]" \
        --output text) \
      > /root/.aws/credentials
  - unset AWS_ACCESS_KEY_ID AWS_SECRET_ACCESS_KEY
  - aws sts get-caller-identity --profile staging
  environment:
    AWS_ACCESS_KEY_ID:
      from_secret: STAGING_BUILDBOX_DRONE_USER_ECR_KEY
    AWS_ROLE:
      from_secret: STAGING_BUILDBOX_DRONE_ECR_AWS_ROLE
    AWS_SECRET_ACCESS_KEY:
      from_secret: STAGING_BUILDBOX_DRONE_USER_ECR_SECRET
  volumes:
  - name: awsconfig
    path: /root/.aws
- name: Configure Production AWS Profile
  image: amazon/aws-cli
  commands:
  - aws sts get-caller-identity
  - |-
    printf "[production]\naws_access_key_id = %s\naws_secret_access_key = %s\naws_session_token = %s\n" \
      $(aws sts assume-role \
        --role-arn "$AWS_ROLE" \
        --role-session-name $(echo "drone-${DRONE_REPO}-${DRONE_BUILD_NUMBER}" | sed "s|/|-|g") \
        --query "Credentials.[AccessKeyId,SecretAccessKey,SessionToken]" \
        --output text) \
      >> /root/.aws/credentials
  - unset AWS_ACCESS_KEY_ID AWS_SECRET_ACCESS_KEY
  - aws sts get-caller-identity --profile production
  environment:
    AWS_ACCESS_KEY_ID:
      from_secret: PRODUCTION_BUILDBOX_DRONE_USER_ECR_KEY
    AWS_ROLE:
      from_secret: PRODUCTION_BUILDBOX_DRONE_ECR_AWS_ROLE
    AWS_SECRET_ACCESS_KEY:
      from_secret: PRODUCTION_BUILDBOX_DRONE_USER_ECR_SECRET
  volumes:
  - name: awsconfig
    path: /root/.aws
- name: Build and push buildbox
  image: docker
  commands:
  - apk add --no-cache make aws-cli
  - chown -R $UID:$GID /go
  - aws ecr get-login-password --profile staging --region=us-west-2 | docker login
    -u="AWS" --password-stdin 146628656107.dkr.ecr.us-west-2.amazonaws.com
  - make -C build.assets buildbox
  - docker tag public.ecr.aws/gravitational/teleport-buildbox:$BUILDBOX_VERSION 146628656107.dkr.ecr.us-west-2.amazonaws.com/gravitational/teleport-buildbox:$BUILDBOX_VERSION-$DRONE_COMMIT_SHA
  - docker push 146628656107.dkr.ecr.us-west-2.amazonaws.com/gravitational/teleport-buildbox:$BUILDBOX_VERSION-$DRONE_COMMIT_SHA
  - docker logout 146628656107.dkr.ecr.us-west-2.amazonaws.com
  - aws ecr-public get-login-password --profile production --region=us-east-1 | docker
    login -u="AWS" --password-stdin public.ecr.aws
  - docker push public.ecr.aws/gravitational/teleport-buildbox:$BUILDBOX_VERSION
  volumes:
  - name: dockersock
    path: /var/run
  - name: awsconfig
    path: /root/.aws
- name: Build and push buildbox-fips
  image: docker
  commands:
  - apk add --no-cache make aws-cli
  - chown -R $UID:$GID /go
  - aws ecr get-login-password --profile staging --region=us-west-2 | docker login
    -u="AWS" --password-stdin 146628656107.dkr.ecr.us-west-2.amazonaws.com
  - make -C build.assets buildbox-fips
  - docker tag public.ecr.aws/gravitational/teleport-buildbox-fips:$BUILDBOX_VERSION
    146628656107.dkr.ecr.us-west-2.amazonaws.com/gravitational/teleport-buildbox-fips:$BUILDBOX_VERSION-$DRONE_COMMIT_SHA
  - docker push 146628656107.dkr.ecr.us-west-2.amazonaws.com/gravitational/teleport-buildbox-fips:$BUILDBOX_VERSION-$DRONE_COMMIT_SHA
  - docker logout 146628656107.dkr.ecr.us-west-2.amazonaws.com
  - aws ecr-public get-login-password --profile production --region=us-east-1 | docker
    login -u="AWS" --password-stdin public.ecr.aws
  - docker push public.ecr.aws/gravitational/teleport-buildbox-fips:$BUILDBOX_VERSION
  volumes:
  - name: dockersock
    path: /var/run
  - name: awsconfig
    path: /root/.aws
- name: Build and push buildbox-arm
  image: docker
  commands:
  - apk add --no-cache make aws-cli
  - chown -R $UID:$GID /go
  - aws ecr get-login-password --profile staging --region=us-west-2 | docker login
    -u="AWS" --password-stdin 146628656107.dkr.ecr.us-west-2.amazonaws.com
  - make -C build.assets buildbox-arm
  - docker tag public.ecr.aws/gravitational/teleport-buildbox-arm:$BUILDBOX_VERSION
    146628656107.dkr.ecr.us-west-2.amazonaws.com/gravitational/teleport-buildbox-arm:$BUILDBOX_VERSION-$DRONE_COMMIT_SHA
  - docker push 146628656107.dkr.ecr.us-west-2.amazonaws.com/gravitational/teleport-buildbox-arm:$BUILDBOX_VERSION-$DRONE_COMMIT_SHA
  - docker logout 146628656107.dkr.ecr.us-west-2.amazonaws.com
  - aws ecr-public get-login-password --profile production --region=us-east-1 | docker
    login -u="AWS" --password-stdin public.ecr.aws
  - docker push public.ecr.aws/gravitational/teleport-buildbox-arm:$BUILDBOX_VERSION
  volumes:
  - name: dockersock
    path: /var/run
  - name: awsconfig
    path: /root/.aws
- name: Build and push buildbox-centos7
  image: docker
  commands:
  - apk add --no-cache make aws-cli
  - chown -R $UID:$GID /go
  - aws ecr get-login-password --profile staging --region=us-west-2 | docker login
    -u="AWS" --password-stdin 146628656107.dkr.ecr.us-west-2.amazonaws.com
  - make -C build.assets buildbox-centos7
  - docker tag public.ecr.aws/gravitational/teleport-buildbox-centos7:$BUILDBOX_VERSION
    146628656107.dkr.ecr.us-west-2.amazonaws.com/gravitational/teleport-buildbox-centos7:$BUILDBOX_VERSION-$DRONE_COMMIT_SHA
  - docker push 146628656107.dkr.ecr.us-west-2.amazonaws.com/gravitational/teleport-buildbox-centos7:$BUILDBOX_VERSION-$DRONE_COMMIT_SHA
  - docker logout 146628656107.dkr.ecr.us-west-2.amazonaws.com
  - aws ecr-public get-login-password --profile production --region=us-east-1 | docker
    login -u="AWS" --password-stdin public.ecr.aws
  - docker push public.ecr.aws/gravitational/teleport-buildbox-centos7:$BUILDBOX_VERSION
  volumes:
  - name: dockersock
    path: /var/run
  - name: awsconfig
    path: /root/.aws
- name: Build and push buildbox-centos7-fips
  image: docker
  commands:
  - apk add --no-cache make aws-cli
  - chown -R $UID:$GID /go
  - aws ecr get-login-password --profile staging --region=us-west-2 | docker login
    -u="AWS" --password-stdin 146628656107.dkr.ecr.us-west-2.amazonaws.com
  - make -C build.assets buildbox-centos7-fips
  - docker tag public.ecr.aws/gravitational/teleport-buildbox-centos7-fips:$BUILDBOX_VERSION
    146628656107.dkr.ecr.us-west-2.amazonaws.com/gravitational/teleport-buildbox-centos7-fips:$BUILDBOX_VERSION-$DRONE_COMMIT_SHA
  - docker push 146628656107.dkr.ecr.us-west-2.amazonaws.com/gravitational/teleport-buildbox-centos7-fips:$BUILDBOX_VERSION-$DRONE_COMMIT_SHA
  - docker logout 146628656107.dkr.ecr.us-west-2.amazonaws.com
  - aws ecr-public get-login-password --profile production --region=us-east-1 | docker
    login -u="AWS" --password-stdin public.ecr.aws
  - docker push public.ecr.aws/gravitational/teleport-buildbox-centos7-fips:$BUILDBOX_VERSION
  volumes:
  - name: dockersock
    path: /var/run
  - name: awsconfig
    path: /root/.aws
services:
- name: Start Docker
  image: docker:dind
  privileged: true
  volumes:
  - name: dockersock
    path: /var/run
volumes:
- name: dockersock
  temp: {}
- name: awsconfig
  temp: {}

---
################################################
# Generated using dronegen, do not edit by hand!
# Use 'make dronegen' to update.
# Generated at dronegen/os_repos.go (main.buildNeverTriggerPipeline)
################################################

kind: pipeline
type: kubernetes
name: migrate-apt-new-repos
trigger:
  event:
    include:
    - custom
  repo:
    include:
    - non-existent-repository
  branch:
    include:
    - non-existent-branch
clone:
  disable: true
steps:
- name: Placeholder
  image: alpine:latest
  commands:
  - echo "This command, step, and pipeline never runs"

---
################################################
# Generated using dronegen, do not edit by hand!
# Use 'make dronegen' to update.
# Generated at dronegen/os_repos.go (main.(*OsPackageToolPipelineBuilder).buildBaseOsPackagePipeline)
################################################

kind: pipeline
type: kubernetes
name: publish-apt-new-repos
trigger:
  event:
    include:
    - promote
  target:
    include:
    - production
  repo:
    include:
    - gravitational/teleport
workspace:
  path: /go
clone:
  disable: true
steps:
- name: Verify build is tagged
  image: alpine:latest
  commands:
  - '[ -n ${DRONE_TAG} ] || (echo ''DRONE_TAG is not set. Is the commit tagged?''
    && exit 1)'
- name: Check if tag is prerelease
  image: golang:1.18-alpine
  commands:
  - mkdir -pv "/tmp/repo"
  - cd "/tmp/repo"
  - git init
  - git remote add origin ${DRONE_REMOTE_URL}
  - git fetch origin --tags
  - git checkout -qf "${DRONE_TAG}"
  - cd "/tmp/repo/build.assets/tooling"
  - go run ./cmd/check -tag ${DRONE_TAG} -check prerelease || (echo '---> This is
    a prerelease, not continuing promotion for ${DRONE_TAG}' && exit 78)
- name: Check out code
  image: alpine/git:latest
  commands:
  - mkdir -pv "/go/src/github.com/gravitational/teleport"
  - cd "/go/src/github.com/gravitational/teleport"
  - git init
  - git remote add origin ${DRONE_REMOTE_URL}
  - git fetch origin --tags
  - git checkout -qf "${DRONE_TAG}"
<<<<<<< HEAD
=======
  depends_on:
  - Verify build is tagged
- name: Check if tag is prerelease
  image: golang:1.18-alpine
  commands:
  - cd "/go/src/github.com/gravitational/teleport/build.assets/tooling"
  - go run ./cmd/check -tag ${DRONE_TAG} -check prerelease || (echo '---> This is
    a prerelease, not continuing promotion for ${DRONE_TAG}' && exit 78)
  depends_on:
  - Check out code
- name: Assume Download AWS Role
  image: amazon/aws-cli
  commands:
  - aws sts get-caller-identity
  - |-
    printf "[default]\naws_access_key_id = %s\naws_secret_access_key = %s\naws_session_token = %s\n" \
      $(aws sts assume-role \
        --role-arn "$AWS_ROLE" \
        --role-session-name $(echo "drone-${DRONE_REPO}-${DRONE_BUILD_NUMBER}" | sed "s|/|-|g") \
        --query "Credentials.[AccessKeyId,SecretAccessKey,SessionToken]" \
        --output text) \
      > /root/.aws/credentials
  - unset AWS_ACCESS_KEY_ID AWS_SECRET_ACCESS_KEY
  - aws sts get-caller-identity --profile default
  environment:
    AWS_ACCESS_KEY_ID:
      from_secret: AWS_ACCESS_KEY_ID
    AWS_ROLE:
      from_secret: AWS_ROLE
    AWS_SECRET_ACCESS_KEY:
      from_secret: AWS_SECRET_ACCESS_KEY
  volumes:
  - name: awsconfig
    path: /root/.aws
  depends_on:
  - Verify build is tagged
  - Check out code
  - Check if tag is prerelease
>>>>>>> c98722b1
- name: Download artifacts for "${DRONE_TAG}"
  image: amazon/aws-cli
  commands:
  - mkdir -pv "$ARTIFACT_PATH"
  - rm -rf "$ARTIFACT_PATH/*"
  - aws s3 sync --no-progress --delete --exclude "*" --include "*.deb*" s3://$AWS_S3_BUCKET/teleport/tag/${DRONE_TAG##v}/
    "$ARTIFACT_PATH"
  environment:
    ARTIFACT_PATH: /go/artifacts
    AWS_S3_BUCKET:
      from_secret: AWS_S3_BUCKET
  volumes:
  - name: awsconfig
    path: /root/.aws
  depends_on:
  - Verify build is tagged
  - Check out code
  - Check if tag is prerelease
- name: Assume Upload AWS Role
  image: amazon/aws-cli
  commands:
  - aws sts get-caller-identity
  - |-
    printf "[default]\naws_access_key_id = %s\naws_secret_access_key = %s\naws_session_token = %s\n" \
      $(aws sts assume-role \
        --role-arn "$AWS_ROLE" \
        --role-session-name $(echo "drone-${DRONE_REPO}-${DRONE_BUILD_NUMBER}" | sed "s|/|-|g") \
        --query "Credentials.[AccessKeyId,SecretAccessKey,SessionToken]" \
        --output text) \
      > /root/.aws/credentials
  - unset AWS_ACCESS_KEY_ID AWS_SECRET_ACCESS_KEY
  - aws sts get-caller-identity --profile default
  environment:
    AWS_ACCESS_KEY_ID:
      from_secret: APT_REPO_NEW_AWS_ACCESS_KEY_ID
    AWS_ROLE:
      from_secret: APT_REPO_NEW_AWS_ROLE
    AWS_SECRET_ACCESS_KEY:
      from_secret: APT_REPO_NEW_AWS_SECRET_ACCESS_KEY
  volumes:
  - name: awsconfig
    path: /root/.aws
  depends_on:
  - Verify build is tagged
  - Check if tag is prerelease
  - Check out code
- name: Publish debs to APT repos for "${DRONE_TAG}"
  image: golang:1.18-bullseye
  commands:
  - apt update
  - apt install -y aptly
  - mkdir -pv -m0700 "$GNUPGHOME"
  - echo "$GPG_RPM_SIGNING_ARCHIVE" | base64 -d | tar -xzf - -C $GNUPGHOME
  - chown -R root:root "$GNUPGHOME"
  - cd "/go/src/github.com/gravitational/teleport/build.assets/tooling"
  - export VERSION="${DRONE_TAG}"
  - export RELEASE_CHANNEL="stable"
  - go run ./cmd/build-os-package-repos apt -bucket "$REPO_S3_BUCKET" -local-bucket-path
    "$BUCKET_CACHE_PATH" -artifact-version "$VERSION" -release-channel "$RELEASE_CHANNEL"
    -artifact-path "$ARTIFACT_PATH" -log-level 4 -aptly-root-dir "$APTLY_ROOT_DIR"
  environment:
    APTLY_ROOT_DIR: /mnt/aptly
    ARTIFACT_PATH: /go/artifacts
    AWS_REGION: us-west-2
    BUCKET_CACHE_PATH: /tmp/bucket
    DEBIAN_FRONTEND: noninteractive
    GNUPGHOME: /tmpfs/gnupg
    GPG_RPM_SIGNING_ARCHIVE:
      from_secret: GPG_RPM_SIGNING_ARCHIVE
    REPO_S3_BUCKET:
      from_secret: APT_REPO_NEW_AWS_S3_BUCKET
  volumes:
  - name: apt-persistence
    path: /mnt
  - name: tmpfs
    path: /tmpfs
  - name: awsconfig
    path: /root/.aws
  depends_on:
  - Download artifacts for "${DRONE_TAG}"
  - Verify build is tagged
  - Check if tag is prerelease
  - Check out code
volumes:
- name: apt-persistence
  claim:
    name: drone-s3-aptrepo-pvc
- name: tmpfs
  temp:
    medium: memory
- name: awsconfig
  temp: {}

---
################################################
# Generated using dronegen, do not edit by hand!
# Use 'make dronegen' to update.
# Generated at dronegen/os_repos.go (main.buildNeverTriggerPipeline)
################################################

kind: pipeline
type: kubernetes
name: migrate-yum-new-repos
trigger:
  event:
    include:
    - custom
  repo:
    include:
    - non-existent-repository
  branch:
    include:
    - non-existent-branch
clone:
  disable: true
steps:
- name: Placeholder
  image: alpine:latest
  commands:
  - echo "This command, step, and pipeline never runs"

---
################################################
# Generated using dronegen, do not edit by hand!
# Use 'make dronegen' to update.
# Generated at dronegen/os_repos.go (main.(*OsPackageToolPipelineBuilder).buildBaseOsPackagePipeline)
################################################

kind: pipeline
type: kubernetes
name: publish-yum-new-repos
trigger:
  event:
    include:
    - promote
  target:
    include:
    - production
  repo:
    include:
    - gravitational/teleport
workspace:
  path: /go
clone:
  disable: true
steps:
- name: Verify build is tagged
  image: alpine:latest
  commands:
  - '[ -n ${DRONE_TAG} ] || (echo ''DRONE_TAG is not set. Is the commit tagged?''
    && exit 1)'
- name: Check if tag is prerelease
  image: golang:1.18-alpine
  commands:
  - mkdir -pv "/tmp/repo"
  - cd "/tmp/repo"
  - git init
  - git remote add origin ${DRONE_REMOTE_URL}
  - git fetch origin --tags
  - git checkout -qf "${DRONE_TAG}"
  - cd "/tmp/repo/build.assets/tooling"
  - go run ./cmd/check -tag ${DRONE_TAG} -check prerelease || (echo '---> This is
    a prerelease, not continuing promotion for ${DRONE_TAG}' && exit 78)
- name: Check out code
  image: alpine/git:latest
  commands:
  - mkdir -pv "/go/src/github.com/gravitational/teleport"
  - cd "/go/src/github.com/gravitational/teleport"
  - git init
  - git remote add origin ${DRONE_REMOTE_URL}
  - git fetch origin --tags
  - git checkout -qf "${DRONE_TAG}"
<<<<<<< HEAD
=======
  depends_on:
  - Verify build is tagged
- name: Check if tag is prerelease
  image: golang:1.18-alpine
  commands:
  - cd "/go/src/github.com/gravitational/teleport/build.assets/tooling"
  - go run ./cmd/check -tag ${DRONE_TAG} -check prerelease || (echo '---> This is
    a prerelease, not continuing promotion for ${DRONE_TAG}' && exit 78)
  depends_on:
  - Check out code
- name: Assume Download AWS Role
  image: amazon/aws-cli
  commands:
  - aws sts get-caller-identity
  - |-
    printf "[default]\naws_access_key_id = %s\naws_secret_access_key = %s\naws_session_token = %s\n" \
      $(aws sts assume-role \
        --role-arn "$AWS_ROLE" \
        --role-session-name $(echo "drone-${DRONE_REPO}-${DRONE_BUILD_NUMBER}" | sed "s|/|-|g") \
        --query "Credentials.[AccessKeyId,SecretAccessKey,SessionToken]" \
        --output text) \
      > /root/.aws/credentials
  - unset AWS_ACCESS_KEY_ID AWS_SECRET_ACCESS_KEY
  - aws sts get-caller-identity --profile default
  environment:
    AWS_ACCESS_KEY_ID:
      from_secret: AWS_ACCESS_KEY_ID
    AWS_ROLE:
      from_secret: AWS_ROLE
    AWS_SECRET_ACCESS_KEY:
      from_secret: AWS_SECRET_ACCESS_KEY
  volumes:
  - name: awsconfig
    path: /root/.aws
  depends_on:
  - Verify build is tagged
  - Check out code
  - Check if tag is prerelease
>>>>>>> c98722b1
- name: Download artifacts for "${DRONE_TAG}"
  image: amazon/aws-cli
  commands:
  - mkdir -pv "$ARTIFACT_PATH"
  - rm -rf "$ARTIFACT_PATH/*"
  - aws s3 sync --no-progress --delete --exclude "*" --include "*.rpm*" s3://$AWS_S3_BUCKET/teleport/tag/${DRONE_TAG##v}/
    "$ARTIFACT_PATH"
  environment:
    ARTIFACT_PATH: /go/artifacts
    AWS_S3_BUCKET:
      from_secret: AWS_S3_BUCKET
  volumes:
  - name: awsconfig
    path: /root/.aws
  depends_on:
  - Verify build is tagged
  - Check out code
  - Check if tag is prerelease
- name: Assume Upload AWS Role
  image: amazon/aws-cli
  commands:
  - aws sts get-caller-identity
  - |-
    printf "[default]\naws_access_key_id = %s\naws_secret_access_key = %s\naws_session_token = %s\n" \
      $(aws sts assume-role \
        --role-arn "$AWS_ROLE" \
        --role-session-name $(echo "drone-${DRONE_REPO}-${DRONE_BUILD_NUMBER}" | sed "s|/|-|g") \
        --query "Credentials.[AccessKeyId,SecretAccessKey,SessionToken]" \
        --output text) \
      > /root/.aws/credentials
  - unset AWS_ACCESS_KEY_ID AWS_SECRET_ACCESS_KEY
  - aws sts get-caller-identity --profile default
  environment:
    AWS_ACCESS_KEY_ID:
      from_secret: YUM_REPO_NEW_AWS_ACCESS_KEY_ID
    AWS_ROLE:
      from_secret: YUM_REPO_NEW_ROLE
    AWS_SECRET_ACCESS_KEY:
      from_secret: YUM_REPO_NEW_AWS_SECRET_ACCESS_KEY
  volumes:
  - name: awsconfig
    path: /root/.aws
  depends_on:
  - Verify build is tagged
  - Check if tag is prerelease
  - Check out code
- name: Publish rpms to YUM repos for "${DRONE_TAG}"
  image: golang:1.18-bullseye
  commands:
  - apt update
  - apt install -y createrepo-c
  - mkdir -pv "$CACHE_DIR"
  - mkdir -pv -m0700 "$GNUPGHOME"
  - echo "$GPG_RPM_SIGNING_ARCHIVE" | base64 -d | tar -xzf - -C $GNUPGHOME
  - chown -R root:root "$GNUPGHOME"
  - cd "/go/src/github.com/gravitational/teleport/build.assets/tooling"
  - export VERSION="${DRONE_TAG}"
  - export RELEASE_CHANNEL="stable"
  - go run ./cmd/build-os-package-repos yum -bucket "$REPO_S3_BUCKET" -local-bucket-path
    "$BUCKET_CACHE_PATH" -artifact-version "$VERSION" -release-channel "$RELEASE_CHANNEL"
    -artifact-path "$ARTIFACT_PATH" -log-level 4 -cache-dir "$CACHE_DIR"
  environment:
    ARTIFACT_PATH: /go/artifacts
    AWS_REGION: us-west-2
    BUCKET_CACHE_PATH: /mnt/bucket
    CACHE_DIR: /mnt/createrepo_cache
    DEBIAN_FRONTEND: noninteractive
    GNUPGHOME: /tmpfs/gnupg
    GPG_RPM_SIGNING_ARCHIVE:
      from_secret: GPG_RPM_SIGNING_ARCHIVE
    REPO_S3_BUCKET:
      from_secret: YUM_REPO_NEW_AWS_S3_BUCKET
  volumes:
  - name: yum-persistence
    path: /mnt
  - name: tmpfs
    path: /tmpfs
  - name: awsconfig
    path: /root/.aws
  depends_on:
  - Download artifacts for "${DRONE_TAG}"
  - Verify build is tagged
  - Check if tag is prerelease
  - Check out code
volumes:
- name: yum-persistence
  claim:
    name: drone-s3-yumrepo-pvc
- name: tmpfs
  temp:
    medium: memory
- name: awsconfig
  temp: {}

---
################################################
# Generated using dronegen, do not edit by hand!
# Use 'make dronegen' to update.
# Generated at dronegen/promote.go (main.buildDockerPromotionPipelineECR)
################################################

kind: pipeline
type: kubernetes
name: promote-docker-ecr
trigger:
  event:
    include:
    - promote
  target:
    include:
    - production
    - promote-docker
    - promote-docker-ecr
  repo:
    include:
    - gravitational/*
workspace:
  path: /go
clone:
  disable: true
steps:
- name: Verify build is tagged
  image: alpine:latest
  commands:
  - '[ -n ${DRONE_TAG} ] || (echo ''DRONE_TAG is not set. Is the commit tagged?''
    && exit 1)'
- name: Wait for docker
  image: docker
  commands:
  - timeout 30s /bin/sh -c 'while [ ! -S /var/run/docker.sock ]; do sleep 1; done'
  volumes:
  - name: dockersock
    path: /var/run
- name: Assume AWS Role
  image: amazon/aws-cli
  commands:
  - aws sts get-caller-identity
  - |-
    printf "[default]\naws_access_key_id = %s\naws_secret_access_key = %s\naws_session_token = %s\n" \
      $(aws sts assume-role \
        --role-arn "$AWS_ROLE" \
        --role-session-name $(echo "drone-${DRONE_REPO}-${DRONE_BUILD_NUMBER}" | sed "s|/|-|g") \
        --query "Credentials.[AccessKeyId,SecretAccessKey,SessionToken]" \
        --output text) \
      > /root/.aws/credentials
  - unset AWS_ACCESS_KEY_ID AWS_SECRET_ACCESS_KEY
  - aws sts get-caller-identity --profile default
  environment:
    AWS_ACCESS_KEY_ID:
      from_secret: PRODUCTION_TELEPORT_DRONE_USER_ECR_KEY
    AWS_ROLE:
      from_secret: PRODUCTION_TELEPORT_DRONE_ECR_AWS_ROLE
    AWS_SECRET_ACCESS_KEY:
      from_secret: PRODUCTION_TELEPORT_DRONE_USER_ECR_SECRET
  volumes:
  - name: awsconfig
    path: /root/.aws
- name: Pull/retag Docker images
  image: docker
  commands:
  - apk add --no-cache aws-cli
  - export VERSION=${DRONE_TAG##v}
  - aws ecr get-login-password --region=us-west-2 | docker login -u="AWS" --password-stdin
    146628656107.dkr.ecr.us-west-2.amazonaws.com
  - echo "---> Pulling images for $${VERSION}"
  - docker pull 146628656107.dkr.ecr.us-west-2.amazonaws.com/gravitational/teleport:$${VERSION}
  - docker pull 146628656107.dkr.ecr.us-west-2.amazonaws.com/gravitational/teleport-ent:$${VERSION}
  - docker pull 146628656107.dkr.ecr.us-west-2.amazonaws.com/gravitational/teleport-ent:$${VERSION}-fips
  - echo "---> Tagging images for $${VERSION}"
  - docker tag 146628656107.dkr.ecr.us-west-2.amazonaws.com/gravitational/teleport:$${VERSION}
    public.ecr.aws/gravitational/teleport:$${VERSION}
  - docker tag 146628656107.dkr.ecr.us-west-2.amazonaws.com/gravitational/teleport-ent:$${VERSION}
    public.ecr.aws/gravitational/teleport-ent:$${VERSION}
  - docker tag 146628656107.dkr.ecr.us-west-2.amazonaws.com/gravitational/teleport-ent:$${VERSION}-fips
    public.ecr.aws/gravitational/teleport-ent:$${VERSION}-fips
  - docker logout 146628656107.dkr.ecr.us-west-2.amazonaws.com
  - aws ecr-public get-login-password --region=us-east-1 | docker login -u="AWS" --password-stdin
    public.ecr.aws
  - echo "---> Pushing images for $${VERSION}"
  - docker push public.ecr.aws/gravitational/teleport:$${VERSION}
  - docker push public.ecr.aws/gravitational/teleport-ent:$${VERSION}
  - docker push public.ecr.aws/gravitational/teleport-ent:$${VERSION}-fips
<<<<<<< HEAD
  environment:
    AWS_ACCESS_KEY_ID:
      from_secret: PRODUCTION_TELEPORT_DRONE_USER_ECR_KEY
    AWS_SECRET_ACCESS_KEY:
      from_secret: PRODUCTION_TELEPORT_DRONE_USER_ECR_SECRET
=======
  - docker push public.ecr.aws/gravitational/teleport-operator:$${VERSION}
>>>>>>> c98722b1
  volumes:
  - name: dockersock
    path: /var/run
  - name: awsconfig
    path: /root/.aws
services:
- name: Start Docker
  image: docker:dind
  privileged: true
  volumes:
  - name: dockersock
    path: /var/run
volumes:
- name: dockersock
  temp: {}
- name: awsconfig
  temp: {}

---
################################################
# Generated using dronegen, do not edit by hand!
# Use 'make dronegen' to update.
# Generated at dronegen/promote.go (main.buildDockerPromotionPipelineQuay)
################################################

kind: pipeline
type: kubernetes
name: promote-docker-quay
trigger:
  event:
    include:
    - promote
  target:
    include:
    - production
    - promote-docker
    - promote-docker-quay
  repo:
    include:
    - gravitational/*
workspace:
  path: /go
clone:
  disable: true
steps:
- name: Verify build is tagged
  image: alpine:latest
  commands:
  - '[ -n ${DRONE_TAG} ] || (echo ''DRONE_TAG is not set. Is the commit tagged?''
    && exit 1)'
- name: Wait for docker
  image: docker
  commands:
  - timeout 30s /bin/sh -c 'while [ ! -S /var/run/docker.sock ]; do sleep 1; done'
  volumes:
  - name: dockersock
    path: /var/run
- name: Assume AWS Role
  image: amazon/aws-cli
  commands:
  - aws sts get-caller-identity
  - |-
    printf "[default]\naws_access_key_id = %s\naws_secret_access_key = %s\naws_session_token = %s\n" \
      $(aws sts assume-role \
        --role-arn "$AWS_ROLE" \
        --role-session-name $(echo "drone-${DRONE_REPO}-${DRONE_BUILD_NUMBER}" | sed "s|/|-|g") \
        --query "Credentials.[AccessKeyId,SecretAccessKey,SessionToken]" \
        --output text) \
      > /root/.aws/credentials
  - unset AWS_ACCESS_KEY_ID AWS_SECRET_ACCESS_KEY
  - aws sts get-caller-identity --profile default
  environment:
    AWS_ACCESS_KEY_ID:
      from_secret: PRODUCTION_TELEPORT_DRONE_USER_ECR_KEY
    AWS_ROLE:
      from_secret: PRODUCTION_TELEPORT_DRONE_ECR_AWS_ROLE
    AWS_SECRET_ACCESS_KEY:
      from_secret: PRODUCTION_TELEPORT_DRONE_USER_ECR_SECRET
  volumes:
  - name: awsconfig
    path: /root/.aws
- name: Pull/retag Docker images
  image: docker
  commands:
  - apk add --no-cache aws-cli
  - export VERSION=${DRONE_TAG##v}
  - aws ecr get-login-password --region=us-west-2 | docker login -u="AWS" --password-stdin
    146628656107.dkr.ecr.us-west-2.amazonaws.com
  - echo "---> Pulling images for $${VERSION}"
  - docker pull 146628656107.dkr.ecr.us-west-2.amazonaws.com/gravitational/teleport:$${VERSION}
  - docker pull 146628656107.dkr.ecr.us-west-2.amazonaws.com/gravitational/teleport-ent:$${VERSION}
  - docker pull 146628656107.dkr.ecr.us-west-2.amazonaws.com/gravitational/teleport-ent:$${VERSION}-fips
  - echo "---> Tagging images for $${VERSION}"
  - docker tag 146628656107.dkr.ecr.us-west-2.amazonaws.com/gravitational/teleport:$${VERSION}
    quay.io/gravitational/teleport:$${VERSION}
  - docker tag 146628656107.dkr.ecr.us-west-2.amazonaws.com/gravitational/teleport-ent:$${VERSION}
    quay.io/gravitational/teleport-ent:$${VERSION}
  - docker tag 146628656107.dkr.ecr.us-west-2.amazonaws.com/gravitational/teleport-ent:$${VERSION}-fips
    quay.io/gravitational/teleport-ent:$${VERSION}-fips
  - docker logout 146628656107.dkr.ecr.us-west-2.amazonaws.com
  - docker login -u="$QUAY_USERNAME" -p="$QUAY_PASSWORD" quay.io
  - echo "---> Pushing images for $${VERSION}"
  - docker push quay.io/gravitational/teleport:$${VERSION}
  - docker push quay.io/gravitational/teleport-ent:$${VERSION}
  - docker push quay.io/gravitational/teleport-ent:$${VERSION}-fips
  environment:
    QUAY_PASSWORD:
      from_secret: PRODUCTION_QUAYIO_DOCKER_PASSWORD
    QUAY_USERNAME:
      from_secret: PRODUCTION_QUAYIO_DOCKER_USERNAME
  volumes:
  - name: dockersock
    path: /var/run
  - name: awsconfig
    path: /root/.aws
services:
- name: Start Docker
  image: docker:dind
  privileged: true
  volumes:
  - name: dockersock
    path: /var/run
volumes:
- name: dockersock
  temp: {}
- name: awsconfig
  temp: {}

---
kind: pipeline
type: kubernetes
name: promote-build

trigger:
  event:
    - promote
  target:
    - production
  repo:
    include:
      - gravitational/*

workspace:
  path: /go

clone:
  disable: true

steps:
  - name: Check if commit is tagged
    image: alpine
    commands:
      - "[ -n ${DRONE_TAG} ] || (echo 'DRONE_TAG is not set. Is the commit tagged?' && exit 1)"

  - name: Assume Download AWS Role
    image: amazon/aws-cli
    commands:
      - aws sts get-caller-identity
      - |-
        printf "[default]\naws_access_key_id = %s\naws_secret_access_key = %s\naws_session_token = %s\n" \
          $(aws sts assume-role \
            --role-arn "$AWS_ROLE" \
            --role-session-name $(echo "drone-${DRONE_REPO}-${DRONE_BUILD_NUMBER}" | sed "s|/|-|g") \
            --query "Credentials.[AccessKeyId,SecretAccessKey,SessionToken]" \
            --output text) \
          > /root/.aws/credentials
      - unset AWS_ACCESS_KEY_ID AWS_SECRET_ACCESS_KEY
      - aws sts get-caller-identity --profile default
    environment:
      AWS_ACCESS_KEY_ID:
        from_secret: AWS_ACCESS_KEY_ID
      AWS_SECRET_ACCESS_KEY:
        from_secret: AWS_SECRET_ACCESS_KEY
      AWS_ROLE:
        from_secret: AWS_ROLE
    volumes:
      - name: awsconfig
        path: /root/.aws

  - name: Download artifacts from S3
    image: amazon/aws-cli
    commands:
      - mkdir -p /go/artifacts
      - aws s3 sync s3://$AWS_S3_BUCKET/teleport/tag/${DRONE_TAG##v}/ /go/artifacts/
    environment:
      AWS_S3_BUCKET:
        from_secret: AWS_S3_BUCKET
      AWS_REGION: us-west-2
    volumes:
      - name: awsconfig
        path: /root/.aws

  - name: Assume Upload AWS Role
    image: amazon/aws-cli
    commands:
      - aws sts get-caller-identity
      - |-
        printf "[default]\naws_access_key_id = %s\naws_secret_access_key = %s\naws_session_token = %s\n" \
          $(aws sts assume-role \
            --role-arn "$AWS_ROLE" \
            --role-session-name $(echo "drone-${DRONE_REPO}-${DRONE_BUILD_NUMBER}" | sed "s|/|-|g") \
            --query "Credentials.[AccessKeyId,SecretAccessKey,SessionToken]" \
            --output text) \
          > /root/.aws/credentials
      - unset AWS_ACCESS_KEY_ID AWS_SECRET_ACCESS_KEY
      - aws sts get-caller-identity --profile default
    environment:
      AWS_ACCESS_KEY_ID:
        from_secret: PRODUCTION_AWS_ACCESS_KEY_ID
      AWS_SECRET_ACCESS_KEY:
        from_secret: PRODUCTION_AWS_SECRET_ACCESS_KEY
      AWS_ROLE:
        from_secret: PRODUCTION_AWS_ROLE
    volumes:
      - name: awsconfig
        path: /root/.aws

  - name: Upload artifacts to production S3
    image: amazon/aws-cli
    environment:
      AWS_REGION:  us-east-1
      AWS_S3_BUCKET:
        from_secret: PRODUCTION_AWS_S3_BUCKET
    volumes:
      - name: awsconfig
        path: /root/.aws
    commands:
<<<<<<< HEAD
      # wait for docker to start
      - sleep 3
      - export VERSION=${DRONE_TAG##v}
      # authenticate with staging credentials
      - docker login -u="$PLUGIN_DOCKER_STAGING_USERNAME" -p="$PLUGIN_DOCKER_STAGING_PASSWORD" quay.io
      # pull 'temporary' CI-built images
      - echo "---> Pulling images for $${VERSION}"
      - docker pull quay.io/gravitational/teleport-ci:$${VERSION}
      - docker pull quay.io/gravitational/teleport-ent-ci:$${VERSION}
      - docker pull quay.io/gravitational/teleport-ent-ci:$${VERSION}-fips
      # retag images to production naming
      - echo "---> Tagging images for $${VERSION}"
      - docker tag quay.io/gravitational/teleport-ci:$${VERSION} quay.io/gravitational/teleport:$${VERSION}
      - docker tag quay.io/gravitational/teleport-ent-ci:$${VERSION} quay.io/gravitational/teleport-ent:$${VERSION}
      - docker tag quay.io/gravitational/teleport-ent-ci:$${VERSION}-fips quay.io/gravitational/teleport-ent:$${VERSION}-fips
      # reauthenticate with production credentials
      - docker logout quay.io
      - docker login -u="$PLUGIN_DOCKER_PRODUCTION_USERNAME" -p="$PLUGIN_DOCKER_PRODUCTION_PASSWORD" quay.io
      # push production images
      - echo "---> Pushing images for $${VERSION}"
      - docker push quay.io/gravitational/teleport:$${VERSION}
      - docker push quay.io/gravitational/teleport-ent:$${VERSION}
      - docker push quay.io/gravitational/teleport-ent:$${VERSION}-fips
=======
      - cd /go/artifacts/
      - aws s3 sync --acl public-read . s3://$AWS_S3_BUCKET/teleport/${DRONE_TAG##v}
>>>>>>> c98722b1

  - name: Check out code
    image: docker:git
    commands:
      - |
        mkdir -p /go/src/github.com/gravitational/teleport
        cd /go/src/github.com/gravitational/teleport
        git init && git remote add origin ${DRONE_REMOTE_URL}
        git fetch origin +refs/tags/${DRONE_TAG}:
        git checkout -qf FETCH_HEAD

  - name: Assume AMI Download AWS Role
    image: amazon/aws-cli
    commands:
      - aws sts get-caller-identity
      - |-
        printf "[default]\naws_access_key_id = %s\naws_secret_access_key = %s\naws_session_token = %s\n" \
          $(aws sts assume-role \
            --role-arn "$AWS_ROLE" \
            --role-session-name $(echo "drone-${DRONE_REPO}-${DRONE_BUILD_NUMBER}" | sed "s|/|-|g") \
            --query "Credentials.[AccessKeyId,SecretAccessKey,SessionToken]" \
            --output text) \
          > /root/.aws/credentials
      - unset AWS_ACCESS_KEY_ID AWS_SECRET_ACCESS_KEY
      - aws sts get-caller-identity --profile default
    environment:
      AWS_ACCESS_KEY_ID:
        from_secret: AWS_ACCESS_KEY_ID
      AWS_SECRET_ACCESS_KEY:
        from_secret: AWS_SECRET_ACCESS_KEY
      AWS_ROLE:
        from_secret: AWS_ROLE
    volumes:
      - name: awsconfig
        path: /root/.aws

  - name: Download AMI timestamps
    image: amazon/aws-cli
    environment:
      AWS_S3_BUCKET:
        from_secret: AWS_S3_BUCKET
    volumes:
      - name: awsconfig
        path: /root/.aws
    commands:
      - mkdir -p /go/src/github.com/gravitational/teleport/assets/aws/files/build
      - aws s3 sync s3://$AWS_S3_BUCKET/teleport/ami/${DRONE_TAG##v}/ /go/src/github.com/gravitational/teleport/assets/aws/files/build

  - name: Assume AMI Publish AWS Role
    image: amazon/aws-cli
    commands:
      - aws sts get-caller-identity
      - |-
        printf "[default]\naws_access_key_id = %s\naws_secret_access_key = %s\naws_session_token = %s\n" \
          $(aws sts assume-role \
            --role-arn "$AWS_ROLE" \
            --role-session-name $(echo "drone-${DRONE_REPO}-${DRONE_BUILD_NUMBER}" | sed "s|/|-|g") \
            --query "Credentials.[AccessKeyId,SecretAccessKey,SessionToken]" \
            --output text) \
          > /root/.aws/credentials
      - unset AWS_ACCESS_KEY_ID AWS_SECRET_ACCESS_KEY
      - aws sts get-caller-identity --profile default
    environment:
      AWS_ACCESS_KEY_ID:
        from_secret: PRODUCTION_AWS_ACCESS_KEY_ID
      AWS_SECRET_ACCESS_KEY:
        from_secret: PRODUCTION_AWS_SECRET_ACCESS_KEY
      AWS_ROLE:
        from_secret: PRODUCTION_AWS_ROLE
    volumes:
      - name: awsconfig
        path: /root/.aws

  - name: Make AMIs public
    image: docker
    volumes:
      - name: awsconfig
        path: /root/.aws
    commands:
      - apk add --no-cache aws-cli bash jq make
      - cd /go/src/github.com/gravitational/teleport/assets/aws
      - |
        make change-amis-to-public-oss
        make change-amis-to-public-ent
        make change-amis-to-public-ent-fips

  - name: "Helm: Assume Download AWS Role"
    image: amazon/aws-cli
    commands:
      - aws sts get-caller-identity
      - |-
        printf "[default]\naws_access_key_id = %s\naws_secret_access_key = %s\naws_session_token = %s\n" \
          $(aws sts assume-role \
            --role-arn "$AWS_ROLE" \
            --role-session-name $(echo "drone-${DRONE_REPO}-${DRONE_BUILD_NUMBER}" | sed "s|/|-|g") \
            --query "Credentials.[AccessKeyId,SecretAccessKey,SessionToken]" \
            --output text) \
          > /root/.aws/credentials
      - unset AWS_ACCESS_KEY_ID AWS_SECRET_ACCESS_KEY
      - aws sts get-caller-identity --profile default
    environment:
      AWS_ACCESS_KEY_ID:
        from_secret: PRODUCTION_CHARTS_AWS_ACCESS_KEY_ID
      AWS_SECRET_ACCESS_KEY:
        from_secret: PRODUCTION_CHARTS_AWS_SECRET_ACCESS_KEY
      AWS_ROLE:
        from_secret: PRODUCTION_CHARTS_AWS_ROLE
    volumes:
      - name: awsconfig
        path: /root/.aws

  # Download all previously packaged charts. This is needed to rebuild the
  # index and re-publish the repository.
  - name: "Helm: Download chart repository"
    image: amazon/aws-cli
    environment:
      AWS_S3_BUCKET:
        from_secret: PRODUCTION_CHARTS_AWS_S3_BUCKET
    volumes:
      - name: awsconfig
        path: /root/.aws
    commands:
      - mkdir -p /go/chart
      - aws s3 sync s3://$AWS_S3_BUCKET/ /go/chart

  - name: "Helm: Package chart repository"
    image: alpine/helm:latest
    commands:
      - cd /go/chart
      - helm package /go/src/github.com/gravitational/teleport/examples/chart/teleport-cluster
      - helm package /go/src/github.com/gravitational/teleport/examples/chart/teleport-kube-agent
      # copy index.html to root of the S3 bucket.
      - cp /go/src/github.com/gravitational/teleport/examples/chart/index.html /go/chart
      # this will index all previous versions of the charts downloaded from the S3 bucket,
      # plus the just-packaged charts listed above
      - helm repo index /go/chart
      - ls /go/chart

  - name: "Helm: Assume Upload AWS Role"
    image: amazon/aws-cli
    commands:
      - aws sts get-caller-identity
      - |-
        printf "[default]\naws_access_key_id = %s\naws_secret_access_key = %s\naws_session_token = %s\n" \
          $(aws sts assume-role \
            --role-arn "$AWS_ROLE" \
            --role-session-name $(echo "drone-${DRONE_REPO}-${DRONE_BUILD_NUMBER}" | sed "s|/|-|g") \
            --query "Credentials.[AccessKeyId,SecretAccessKey,SessionToken]" \
            --output text) \
          > /root/.aws/credentials
      - unset AWS_ACCESS_KEY_ID AWS_SECRET_ACCESS_KEY
      - aws sts get-caller-identity --profile default
    environment:
      AWS_ACCESS_KEY_ID:
        from_secret: PRODUCTION_CHARTS_AWS_ACCESS_KEY_ID
      AWS_SECRET_ACCESS_KEY:
        from_secret: PRODUCTION_CHARTS_AWS_SECRET_ACCESS_KEY
      AWS_ROLE:
        from_secret: PRODUCTION_CHARTS_AWS_ROLE
    volumes:
      - name: awsconfig
        path: /root/.aws

  - name: "Helm: Publish chart repository to S3"
    image: amazon/aws-cli
    environment:
      AWS_REGION:  us-east-2
      AWS_S3_BUCKET:
        from_secret: PRODUCTION_CHARTS_AWS_S3_BUCKET
    volumes:
      - name: awsconfig
        path: /root/.aws
    commands:
      - cd /go/chart/
      - aws s3 sync --acl public-read . s3://$AWS_S3_BUCKET/

  # NOTE: all mandatory steps for a release promotion need to go BEFORE this
  # step, as there is a chance that everything afterwards will be skipped.
  #
  # this step exits early and skips all remaining steps in the pipeline if the
  # tag looks like a pre-release, to avoid pushing pre-release RPMs and DEBs to
  # our yum / apt repos.
  - name: Check if repo is public
    image: alpine
    commands:
      - if [ "${DRONE_REPO}" != "gravitational/teleport" ]; then echo "---> Not publishing ${DRONE_REPO} packages to RPM and DEB repos" && exit 78; fi

  - name: Check if tag is prerelease
    image: golang:1.17-alpine
    commands:
      - cd /go/src/github.com/gravitational/teleport/build.assets/tooling
      - go run ./cmd/check -tag ${DRONE_TAG} -check prerelease || (echo '---> Not publishing ${DRONE_TAG} packages to RPM and DEB repos' && exit 78)

  - name: Assume RPM Repo AWS Role
    image: amazon/aws-cli
    commands:
      - aws sts get-caller-identity
      - |-
        printf "[default]\naws_access_key_id = %s\naws_secret_access_key = %s\naws_session_token = %s\n" \
          $(aws sts assume-role \
            --role-arn "$AWS_ROLE" \
            --role-session-name $(echo "drone-${DRONE_REPO}-${DRONE_BUILD_NUMBER}" | sed "s|/|-|g") \
            --query "Credentials.[AccessKeyId,SecretAccessKey,SessionToken]" \
            --output text) \
          > /root/.aws/credentials
      - unset AWS_ACCESS_KEY_ID AWS_SECRET_ACCESS_KEY
      - aws sts get-caller-identity --profile default
    environment:
      AWS_ACCESS_KEY_ID:
        from_secret: RPMREPO_AWS_ACCESS_KEY_ID
      AWS_SECRET_ACCESS_KEY:
        from_secret: RPMREPO_AWS_SECRET_ACCESS_KEY
      AWS_ROLE:
        from_secret: RPMREPO_AWS_ROLE
    volumes:
      - name: awsconfig
        path: /root/.aws

  - name: Download RPM repo contents
    image: amazon/aws-cli
    environment:
      AWS_S3_BUCKET:
        from_secret: RPMREPO_AWS_S3_BUCKET
    volumes:
      - name: rpmrepo
        path: /rpmrepo
      - name: awsconfig
        path: /root/.aws
    commands:
    - mkdir -p /rpmrepo/teleport/cache
    # we explicitly want to delete anything present locally which has been deleted
    # from the upstream S3 bucket
    - aws s3 sync s3://$AWS_S3_BUCKET/teleport/ /rpmrepo/teleport/ --delete
    - mkdir -p /rpmrepo/teleport/${DRONE_TAG##v}
    - cp -a /go/artifacts/*.rpm /rpmrepo/teleport/${DRONE_TAG##v}/

  # we do this using a CentOS 7 container to make sure that the repo files are
  # compatible with older versions, also there's no createrepo package in alpine main
  - name: Regenerate RPM repo metadata
    image: centos:7
    volumes:
      - name: rpmrepo
        path: /rpmrepo
    commands:
    - yum -y install createrepo
    - createrepo --cachedir /rpmrepo/teleport/cache --update /rpmrepo/teleport

  # This step requires centos:8 to get gpg 2.2+
  # centos:7's gpg 2.0 doesn't understand the format of GPG_RPM_SIGNING_ARCHIVE
  - name: Sign RPM repo metadata
    image: centos:8
    volumes:
      - name: rpmrepo
        path: /rpmrepo
      # for in-memory tmpfs for key material
      - name: tmpfs
        path: /tmpfs
    environment:
      GNUPGHOME: /tmpfs/gnupg
      GPG_RPM_SIGNING_ARCHIVE:
        from_secret: GPG_RPM_SIGNING_ARCHIVE
    commands:
      - |
        # extract signing key
        mkdir -m0700 $GNUPGHOME
        echo "$GPG_RPM_SIGNING_ARCHIVE" | base64 -d | tar -xzf - -C $GNUPGHOME
        chown -R root:root $GNUPGHOME
      # Sign rpm repo metadata (yum clients will automatically look for and verify repodata/repomd.xml.asc)
      - gpg --batch --yes --detach-sign --armor /rpmrepo/teleport/repodata/repomd.xml
      - cat /rpmrepo/teleport/repodata/repomd.xml.asc
      - rm -rf $GNUPGHOME

  - name: Sync RPM repo changes to S3
    image: amazon/aws-cli
    environment:
      AWS_S3_BUCKET:
        from_secret: RPMREPO_AWS_S3_BUCKET
    volumes:
      - name: rpmrepo
        path: /rpmrepo
      - name: awsconfig
        path: /root/.aws
    commands:
    - aws s3 sync /rpmrepo/teleport/ s3://$AWS_S3_BUCKET/teleport/

  # This step skips all remaining steps in the pipeline if the tag
  # is not the highest semver *ever* released, to avoid publishing DEBs
  # that would cause apt users to downgrade. For more info see:
  #   https://github.com/gravitational/teleport/issues/8166
  - name: Check if tag is latest
    image: golang:1.17-alpine
    commands:
      - cd /go/src/github.com/gravitational/teleport/build.assets/tooling
      - go run ./cmd/check -tag ${DRONE_TAG} -check latest || (echo '---> Not publishing ${DRONE_REPO} packages to DEB repo' && exit 78)

  - name: Assume Deb Repo AWS Role
    image: amazon/aws-cli
    commands:
      - aws sts get-caller-identity
      - |-
        printf "[default]\naws_access_key_id = %s\naws_secret_access_key = %s\naws_session_token = %s\n" \
          $(aws sts assume-role \
            --role-arn "$AWS_ROLE" \
            --role-session-name $(echo "drone-${DRONE_REPO}-${DRONE_BUILD_NUMBER}" | sed "s|/|-|g") \
            --query "Credentials.[AccessKeyId,SecretAccessKey,SessionToken]" \
            --output text) \
          > /root/.aws/credentials
      - unset AWS_ACCESS_KEY_ID AWS_SECRET_ACCESS_KEY
      - aws sts get-caller-identity --profile default
    environment:
      AWS_ACCESS_KEY_ID:
        from_secret: DEBREPO_AWS_ACCESS_KEY_ID
      AWS_SECRET_ACCESS_KEY:
        from_secret: DEBREPO_AWS_SECRET_ACCESS_KEY
      AWS_ROLE:
        from_secret: DEBREPO_AWS_ROLE
    volumes:
      - name: awsconfig
        path: /root/.aws

  - name: Download DEB repo contents
    image: amazon/aws-cli
    environment:
      AWS_S3_BUCKET:
        from_secret: DEBREPO_AWS_S3_BUCKET
    volumes:
      - name: debrepo
        path: /debrepo
      - name: awsconfig
        path: /root/.aws
    commands:
    # we explicitly want to delete anything present locally which has been deleted
    # from the upstream S3 bucket
    - mkdir -p /debrepo/teleport
    - aws s3 sync s3://$AWS_S3_BUCKET/teleport /debrepo/teleport --delete

  - name: Build DEB repo
    image: ubuntu:20.04
    environment:
      DEBIAN_FRONTEND: noninteractive
      GNUPGHOME: /tmpfs/gnupg
      GPG_RPM_SIGNING_ARCHIVE:
        from_secret: GPG_RPM_SIGNING_ARCHIVE
    volumes:
      - name: dockersock
        path: /var/run
      - name: debrepo
        path: /debrepo
      # for in-memory tmpfs for key material
      - name: tmpfs
        path: /tmpfs
    commands:
      - |
        # install needed tools
        apt-get -y update && apt-get -y install curl gzip gnupg2 reprepro tar
      - |
        # write config files
        mkdir -p /go/reprepro/teleport/conf /go/reprepro/teleport/public
        # we have to keep listing "arm" even though it's not a real debian arch
        # because we have released packages for it that are currently in the
        # repo bucket, and reprepro will error out if it's told to includedeb a
        # package for an architecture that's not in its configuration
        cat << EOF > /go/reprepro/teleport/conf/distributions
        Origin: teleport
        Label: teleport
        Codename: stable
        Architectures: i386 amd64 arm armhf arm64
        Components: main
        Description: apt repository for teleport
        SignWith: 6282C411
        EOF
        cat << EOF > /go/reprepro/teleport/conf/options
        verbose
        basedir /go/reprepro/teleport
        EOF
      - |
        # extract signing key
        mkdir -m0700 $GNUPGHOME
        echo "$GPG_RPM_SIGNING_ARCHIVE" | base64 -d | tar -xzf - -C $GNUPGHOME
        chown -R root:root $GNUPGHOME
      - |
        # create repo
        cd /go/reprepro/teleport
        reprepro --outdir /go/reprepro/teleport/public includedeb stable /go/artifacts/teleport*.deb
      - |
        # clean up gnupg
        rm -rf $GNUPGHOME
      - |
        # copy artifacts to PVC
        cp -r /go/reprepro/teleport /debrepo/

  - name: Sync DEB repo changes to S3
    image: amazon/aws-cli
    environment:
      AWS_S3_BUCKET:
        from_secret: DEBREPO_AWS_S3_BUCKET
    volumes:
      - name: debrepo
        path: /debrepo
      - name: awsconfig
        path: /root/.aws
    commands:
      - aws s3 sync /debrepo/teleport/ s3://$AWS_S3_BUCKET/teleport/

services:
  - name: Start Docker
    image: docker:dind
    privileged: true
    volumes:
      - name: dockersock
        path: /var/run
      - name: tmpfs
        path: /tmpfs

volumes:
  - name: awsconfig
    temp: {}
  - name: dockersock
    temp: {}
  - name: tmpfs
    temp:
      medium: memory
  # these persistent volumes cache RPMs/DEBs near Drone so that we don't need to download the
  # entire repo contents from S3 every time to build the repo, we just sync any differences
  - name: rpmrepo
    claim:
      name: drone-s3-rpmrepo-pvc
  - name: debrepo
    claim:
      name: drone-s3-debrepo-pvc
---
################################################
# Generated using dronegen, do not edit by hand!
# Use 'make dronegen' to update.
# Generated at dronegen/relcli.go (main.relcliPipeline)
################################################

kind: pipeline
type: kubernetes
name: publish-rlz
environment:
  RELCLI_IMAGE: 146628656107.dkr.ecr.us-west-2.amazonaws.com/gravitational/relcli:v1.1.70
trigger:
  event:
    include:
    - promote
  target:
    include:
    - production
  repo:
    include:
    - gravitational/*
clone:
  disable: true
steps:
- name: Check if commit is tagged
  image: alpine
  commands:
  - '[ -n ${DRONE_TAG} ] || (echo ''DRONE_TAG is not set. Is the commit tagged?''
    && exit 1)'
- name: Wait for docker
  image: docker
  commands:
  - timeout 30s /bin/sh -c 'while [ ! -S /var/run/docker.sock ]; do sleep 1; done'
  volumes:
  - name: dockersock
    path: /var/run
- name: Assume AWS Role
  image: amazon/aws-cli
  commands:
  - aws sts get-caller-identity
  - |-
    printf "[default]\naws_access_key_id = %s\naws_secret_access_key = %s\naws_session_token = %s\n" \
      $(aws sts assume-role \
        --role-arn "$AWS_ROLE" \
        --role-session-name $(echo "drone-${DRONE_REPO}-${DRONE_BUILD_NUMBER}" | sed "s|/|-|g") \
        --query "Credentials.[AccessKeyId,SecretAccessKey,SessionToken]" \
        --output text) \
      > /root/.aws/credentials
  - unset AWS_ACCESS_KEY_ID AWS_SECRET_ACCESS_KEY
  - aws sts get-caller-identity --profile default
  environment:
    AWS_ACCESS_KEY_ID:
      from_secret: TELEPORT_BUILD_USER_READ_ONLY_KEY
    AWS_ROLE:
      from_secret: TELEPORT_BUILD_READ_ONLY_AWS_ROLE
    AWS_SECRET_ACCESS_KEY:
      from_secret: TELEPORT_BUILD_USER_READ_ONLY_SECRET
  volumes:
  - name: awsconfig
    path: /root/.aws
- name: Pull relcli
  image: docker:cli
  commands:
  - apk add --no-cache aws-cli
  - aws ecr get-login-password | docker login -u="AWS" --password-stdin 146628656107.dkr.ecr.us-west-2.amazonaws.com
  - docker pull $RELCLI_IMAGE
  environment:
    AWS_DEFAULT_REGION: us-west-2
  volumes:
  - name: dockersock
    path: /var/run
  - name: awsconfig
    path: /root/.aws
- name: Publish in Release API
  image: docker:git
  commands:
  - mkdir -p /tmpfs/creds
  - echo "$RELEASES_CERT" | base64 -d > "$RELCLI_CERT"
  - echo "$RELEASES_KEY" | base64 -d > "$RELCLI_KEY"
  - trap "rm -rf /tmpfs/creds" EXIT
  - |-
    docker run -i -v /tmpfs/creds:/tmpfs/creds \
      -e DRONE_REPO -e DRONE_TAG -e RELCLI_BASE_URL -e RELCLI_CERT -e RELCLI_KEY \
      $RELCLI_IMAGE relcli auto_publish -f -v 6
  environment:
    RELCLI_BASE_URL: https://releases-prod.platform.teleport.sh
    RELCLI_CERT: /tmpfs/creds/releases.crt
    RELCLI_KEY: /tmpfs/creds/releases.key
    RELEASES_CERT:
      from_secret: RELEASES_CERT
    RELEASES_KEY:
      from_secret: RELEASES_KEY
  volumes:
  - name: dockersock
    path: /var/run
  - name: tmpfs
    path: /tmpfs
  - name: awsconfig
    path: /root/.aws
services:
- name: Start Docker
  image: docker:dind
  privileged: true
  volumes:
  - name: tmpfs
    path: /tmpfs
  - name: dockersock
    path: /var/run
volumes:
- name: dockersock
  temp: {}
- name: tmpfs
  temp:
    medium: memory
- name: awsconfig
  temp: {}

---
################################################
# Generated using dronegen, do not edit by hand!
# Use 'make dronegen' to update.
# Generated at dronegen/mac.go (main.newDarwinPipeline)
################################################

kind: pipeline
type: exec
name: build-darwin-amd64-connect
trigger:
  event:
    include:
    - tag
  ref:
    include:
    - refs/tags/v*
  repo:
    include:
    - gravitational/*
workspace:
  path: /tmp/build-darwin-amd64-connect
platform:
  os: darwin
  arch: amd64
clone:
  disable: true
depends_on:
- build-darwin-amd64-pkg-tsh
concurrency:
  limit: 1
steps:
- name: Set up exec runner storage
  commands:
  - set -u
  - mkdir -p $WORKSPACE_DIR
  - chmod -R u+rw $WORKSPACE_DIR
  - rm -rf $WORKSPACE_DIR/go $WORKSPACE_DIR/.ssh
  environment:
    WORKSPACE_DIR: /tmp/build-darwin-amd64-connect
- name: Check out code
  commands:
  - set -u
  - mkdir -p $WORKSPACE_DIR/go/src/github.com/gravitational/teleport
  - cd $WORKSPACE_DIR/go/src/github.com/gravitational/teleport
  - git clone https://github.com/gravitational/${DRONE_REPO_NAME}.git .
  - git checkout ${DRONE_TAG:-$DRONE_COMMIT}
  - mkdir -m 0700 $WORKSPACE_DIR/.ssh && echo "$GITHUB_PRIVATE_KEY" > $WORKSPACE_DIR/.ssh/id_rsa
    && chmod 600 $WORKSPACE_DIR/.ssh/id_rsa
  - ssh-keyscan -H github.com > $WORKSPACE_DIR/.ssh/known_hosts 2>/dev/null
  - chmod 600 $WORKSPACE_DIR/.ssh/known_hosts
  - mkdir -p $WORKSPACE_DIR/go/src/github.com/gravitational/webapps
  - cd $WORKSPACE_DIR/go/src/github.com/gravitational/webapps
  - git clone https://github.com/gravitational/webapps.git .
  - git checkout $($WORKSPACE_DIR/go/src/github.com/gravitational/teleport/build.assets/webapps/webapps-version.sh)
  - GIT_SSH_COMMAND='ssh -i $WORKSPACE_DIR/.ssh/id_rsa -o UserKnownHostsFile=$WORKSPACE_DIR/.ssh/known_hosts
    -F /dev/null' git submodule update --init packages/webapps.e
  - cd $WORKSPACE_DIR/go/src/github.com/gravitational/teleport
  - GIT_SSH_COMMAND='ssh -i $WORKSPACE_DIR/.ssh/id_rsa -o UserKnownHostsFile=$WORKSPACE_DIR/.ssh/known_hosts
    -F /dev/null' git submodule update --init e
  - GIT_SSH_COMMAND='ssh -i $WORKSPACE_DIR/.ssh/id_rsa -o UserKnownHostsFile=$WORKSPACE_DIR/.ssh/known_hosts
    -F /dev/null' git submodule update --init --recursive webassets || true
  - rm -rf $WORKSPACE_DIR/.ssh
  - mkdir -p $WORKSPACE_DIR/go/cache
  - mkdir -p $WORKSPACE_DIR/go/artifacts
  - echo "${DRONE_TAG##v}" > $WORKSPACE_DIR/go/.version.txt
  - cat $WORKSPACE_DIR/go/.version.txt
  environment:
    GITHUB_PRIVATE_KEY:
      from_secret: GITHUB_PRIVATE_KEY
    WORKSPACE_DIR: /tmp/build-darwin-amd64-connect
- name: Install Node Toolchain
  commands:
  - set -u
  - export NODE_VERSION=$(make -C $WORKSPACE_DIR/go/src/github.com/gravitational/teleport/build.assets
    print-node-version)
  - export TOOLCHAIN_DIR=/tmp/build-$DRONE_BUILD_NUMBER-$DRONE_BUILD_CREATED/toolchains
  - export NODE_DIR=$TOOLCHAIN_DIR/node-v$NODE_VERSION-darwin-x64
  - mkdir -p $TOOLCHAIN_DIR
  - curl --silent -O https://nodejs.org/dist/v$NODE_VERSION/node-v$NODE_VERSION-darwin-x64.tar.gz
  - tar -C $TOOLCHAIN_DIR -xzf node-v$NODE_VERSION-darwin-x64.tar.gz
  - rm -f node-v$NODE_VERSION-darwin-x64.tar.gz
  - export PATH=$NODE_DIR/bin:$PATH
  - corepack enable yarn
  - echo Node reporting version $(node --version)
  - echo Yarn reporting version $(yarn --version)
  environment:
    WORKSPACE_DIR: /tmp/build-darwin-amd64-connect
- name: Assume AWS Role
  commands:
  - aws sts get-caller-identity
  - |-
    printf "[default]\naws_access_key_id = %s\naws_secret_access_key = %s\naws_session_token = %s\n" \
      $(aws sts assume-role \
        --role-arn "$AWS_ROLE" \
        --role-session-name $(echo "drone-${DRONE_REPO}-${DRONE_BUILD_NUMBER}" | sed "s|/|-|g") \
        --query "Credentials.[AccessKeyId,SecretAccessKey,SessionToken]" \
        --output text) \
      > /tmp/build-darwin-amd64-connect/credentials
  - unset AWS_ACCESS_KEY_ID AWS_SECRET_ACCESS_KEY
  - aws sts get-caller-identity --profile default
  environment:
    AWS_ACCESS_KEY_ID:
      from_secret: AWS_ACCESS_KEY_ID
    AWS_ROLE:
      from_secret: AWS_ROLE
    AWS_SECRET_ACCESS_KEY:
      from_secret: AWS_SECRET_ACCESS_KEY
    AWS_SHARED_CREDENTIALS_FILE: /tmp/build-darwin-amd64-connect/credentials
- name: Download tsh.pkg artifact from S3
  commands:
  - set -u
  - export VERSION=$(cat $WORKSPACE_DIR/go/.version.txt)
  - export S3_PATH="tag/$${DRONE_TAG##v}/"
  - aws s3 cp s3://$AWS_S3_BUCKET/teleport/$${S3_PATH}tsh-$${VERSION}.pkg $WORKSPACE_DIR/go/src/github.com/gravitational/
  environment:
    AWS_REGION: us-west-2
    AWS_S3_BUCKET:
      from_secret: AWS_S3_BUCKET
    AWS_SHARED_CREDENTIALS_FILE: /tmp/build-darwin-amd64-connect/credentials
    GITHUB_PRIVATE_KEY:
      from_secret: GITHUB_PRIVATE_KEY
    WORKSPACE_DIR: /tmp/build-darwin-amd64-connect
- name: Build Mac artifacts (Teleport Connect)
  commands:
  - set -u
  - export HOME=/Users/$(whoami)
  - export TOOLCHAIN_DIR=/tmp/build-$DRONE_BUILD_NUMBER-$DRONE_BUILD_CREATED/toolchains
  - export NODE_VERSION=$(make -C $WORKSPACE_DIR/go/src/github.com/gravitational/teleport/build.assets
    print-node-version)
  - export NODE_HOME=$TOOLCHAIN_DIR/node-v$NODE_VERSION-darwin-x64
  - export PATH=$NODE_HOME/bin:$PATH
  - export VERSION=$(make -C $WORKSPACE_DIR/go/src/github.com/gravitational/teleport
    print-version)
  - export BUILD_NUMBER=$DRONE_BUILD_NUMBER
  - security unlock-keychain -p $${BUILDBOX_PASSWORD} login.keychain
  - security find-identity -v
  - export CSC_NAME=0FFD3E3413AB4C599C53FBB1D8CA690915E33D83
  - export DEBUG="electron-*"
  - cd $WORKSPACE_DIR/go/src/github.com/gravitational
  - pkgutil --expand-full tsh-$${VERSION}.pkg tsh
  - export CONNECT_TSH_APP_PATH=$WORKSPACE_DIR/go/src/github.com/gravitational/tsh/Payload/tsh.app
  - cd $WORKSPACE_DIR/go/src/github.com/gravitational/webapps
  - yarn install && yarn build-term && yarn package-term -c.extraMetadata.version=$VERSION
  environment:
    APPLE_PASSWORD:
      from_secret: APPLE_PASSWORD
    APPLE_USERNAME:
      from_secret: APPLE_USERNAME
    ARCH: amd64
    BUILDBOX_PASSWORD:
      from_secret: BUILDBOX_PASSWORD
    GOCACHE: /tmp/build-darwin-amd64-connect/go/cache
    GOPATH: /tmp/build-darwin-amd64-connect/go
    OS: darwin
    WORKSPACE_DIR: /tmp/build-darwin-amd64-connect
- name: Copy dmg artifact
  commands:
  - set -u
  - cd $WORKSPACE_DIR/go/src/github.com/gravitational/webapps/packages/teleterm/build/release
  - cp *.dmg $WORKSPACE_DIR/go/artifacts
  - cd $WORKSPACE_DIR/go/artifacts && for FILE in *.dmg; do shasum -a 256 "$FILE"
    > "$FILE.sha256"; done && ls -l
  environment:
    WORKSPACE_DIR: /tmp/build-darwin-amd64-connect
- name: Upload to S3
  commands:
  - set -u
  - cd $WORKSPACE_DIR/go/artifacts
  - aws s3 sync . s3://$AWS_S3_BUCKET/teleport/tag/${DRONE_TAG##v}
  environment:
    AWS_REGION: us-west-2
    AWS_S3_BUCKET:
      from_secret: AWS_S3_BUCKET
    AWS_SHARED_CREDENTIALS_FILE: /tmp/build-darwin-amd64-connect/credentials
    WORKSPACE_DIR: /tmp/build-darwin-amd64-connect
- name: Register artifact
  commands:
  - WORKSPACE_DIR=$${WORKSPACE_DIR:-/}
  - VERSION=$(cat "$WORKSPACE_DIR/go/.version.txt")
  - RELEASES_HOST='https://releases-prod.platform.teleport.sh'
  - echo "$RELEASES_CERT" | base64 -d > "$WORKSPACE_DIR/releases.crt"
  - echo "$RELEASES_KEY" | base64 -d > "$WORKSPACE_DIR/releases.key"
  - trap "rm -f '$WORKSPACE_DIR/releases.crt' '$WORKSPACE_DIR/releases.key'" EXIT
  - CREDENTIALS="--cert $WORKSPACE_DIR/releases.crt --key $WORKSPACE_DIR/releases.key"
  - which curl || apk add --no-cache curl
  - |-
    cd "$WORKSPACE_DIR/go/artifacts"
    find . -type f ! -iname '*.sha256' ! -iname '*-unsigned.zip*' | while read -r file; do
      # Skip files that are not results of this build
      # (e.g. tarballs from which OS packages are made)
      [ -f "$file.sha256" ] || continue

      name="$(basename "$file" | sed -E 's/(-|_)v?[0-9].*$//')" # extract part before -vX.Y.Z
      description="MacOS Intel"
      products="$name"
      if [ "$name" = "tsh" ]; then
        products="teleport teleport-ent"
      elif [ "$name" = "Teleport Connect" -o "$name" = "teleport-connect" ]; then
        description="Teleport Connect"
        products="teleport teleport-ent"
      fi
      shasum="$(cat "$file.sha256" | cut -d ' ' -f 1)"

      curl $CREDENTIALS --fail -o /dev/null -F description="$description" -F os="darwin" -F arch="amd64" -F "file=@$file" -F "sha256=$shasum" "$RELEASES_HOST/assets";

      for product in $products; do
        status_code=$(curl $CREDENTIALS -o "$WORKSPACE_DIR/curl_out.txt" -w "%{http_code}" -F "product=$product" -F "version=$VERSION" -F notesMd="# Teleport $VERSION" -F status=draft "$RELEASES_HOST/releases")
        if [ $status_code -ne 200 ] && [ $status_code -ne 409 ]; then
          echo "curl HTTP status: $status_code"
          cat $WORKSPACE_DIR/curl_out.txt
          exit 1
        fi
        curl $CREDENTIALS --fail -o /dev/null -X PUT "$RELEASES_HOST/releases/$product@$VERSION/assets/$(basename "$file" | sed 's/ /%20/g')"
      done
    done
  environment:
    RELEASES_CERT:
      from_secret: RELEASES_CERT
    RELEASES_KEY:
      from_secret: RELEASES_KEY
    WORKSPACE_DIR: /tmp/build-darwin-amd64-connect
- name: Clean up toolchains (post)
  commands:
  - set -u
  - rm -rf /tmp/build-$DRONE_BUILD_NUMBER-$DRONE_BUILD_CREATED
  environment:
    WORKSPACE_DIR: /tmp/build-darwin-amd64-connect
  when:
    status:
    - success
    - failure
- name: Clean up exec runner storage (post)
  commands:
  - set -u
  - chmod -R u+rw $WORKSPACE_DIR
  - rm -rf $WORKSPACE_DIR/go $WORKSPACE_DIR/.ssh
  environment:
    WORKSPACE_DIR: /tmp/build-darwin-amd64-connect

---
################################################
# Generated using dronegen, do not edit by hand!
# Use 'make dronegen' to update.
# Generated at dronegen/container_images_release_version.go (main.(*ReleaseVersion).buildVersionPipeline)
################################################

kind: pipeline
type: kubernetes
name: teleport-container-images-branch-tag
environment:
  DEBIAN_FRONTEND: noninteractive
trigger:
  event:
    include:
    - tag
  ref:
    include:
    - refs/tags/v*
  repo:
    include:
    - gravitational/*
workspace:
  path: /go
clone:
  disable: true
steps:
- name: Wait for docker
  image: docker
  commands:
  - timeout 30s /bin/sh -c 'while [ ! -S /var/run/docker.sock ]; do sleep 1; done'
  volumes:
  - name: dockersock
    path: /var/run
- name: Wait for docker registry
  image: alpine
  commands:
  - apk add curl
  - timeout 30s /bin/sh -c 'while [ "$(curl -s -o /dev/null -w %{http_code} http://drone-docker-registry:5000/)"
    != "200" ]; do sleep 1; done'
  depends_on:
  - Wait for docker
- name: Check out code
  image: alpine/git:latest
  commands:
  - mkdir -pv "/go/src/github.com/gravitational/teleport"
  - cd "/go/src/github.com/gravitational/teleport"
  - git init
  - git remote add origin ${DRONE_REMOTE_URL}
  - git fetch origin --tags
  - git checkout -qf "$DRONE_TAG"
  depends_on:
  - Wait for docker
  - Wait for docker registry
- name: Build major, minor, and canonical semver
  image: alpine
  commands:
  - echo $DRONE_TAG | sed 's/v//' | cut -d'.' -f "1" > "/go/var/major-version"
  - echo $DRONE_TAG | sed 's/v//' | cut -d'.' -f "1,2" > "/go/var/minor-version"
  - echo $DRONE_TAG | sed 's/v//' | cut -d'.' -f "1,2,3" > "/go/var/canonical-version"
  depends_on:
  - Wait for docker
  - Wait for docker registry
  - Check out code
- name: Build teleport-operator image "teleport-operator:v11-amd64"
  image: docker
  commands:
  - docker run --privileged --rm tonistiigi/binfmt --install all
  - mkdir -pv "/go/src/github.com/gravitational/teleport" && cd "/go/src/github.com/gravitational/teleport"
  - mkdir -pv "/tmp/teleport-operator-v11-amd64-builder"
  - echo '[registry."drone-docker-registry:5000"]' > "/tmp/teleport-operator-v11-amd64-builder/buildkitd.toml"
  - echo '  http = true' >> "/tmp/teleport-operator-v11-amd64-builder/buildkitd.toml"
  - docker buildx create --driver "docker-container" --driver-opt "network=host" --name
    "teleport-operator-v11-amd64-builder" --config "/tmp/teleport-operator-v11-amd64-builder/buildkitd.toml"
  - docker buildx build --push --builder "teleport-operator-v11-amd64-builder" --platform
    "linux/amd64" --tag "drone-docker-registry:5000/teleport-operator:$DRONE_TAG-amd64"
    --file "/go/src/github.com/gravitational/teleport/operator/Dockerfile" --build-arg
    "COMPILER_PACKAGE=gcc-x86-64-linux-gnu" --build-arg "COMPILER_NAME=x86_64-linux-gnu-gcc"
    /go/src/github.com/gravitational/teleport
  - docker buildx rm "teleport-operator-v11-amd64-builder"
  - rm -rf "/tmp/teleport-operator-v11-amd64-builder"
  environment:
    DOCKER_BUILDKIT: "1"
  volumes:
  - name: dockersock
    path: /var/run
  depends_on:
  - Wait for docker
  - Wait for docker registry
  - Check out code
  - Build major, minor, and canonical semver
- name: Build teleport-operator image "teleport-operator:v11-arm"
  image: docker
  commands:
  - docker run --privileged --rm tonistiigi/binfmt --install all
  - mkdir -pv "/go/src/github.com/gravitational/teleport" && cd "/go/src/github.com/gravitational/teleport"
  - mkdir -pv "/tmp/teleport-operator-v11-arm-builder"
  - echo '[registry."drone-docker-registry:5000"]' > "/tmp/teleport-operator-v11-arm-builder/buildkitd.toml"
  - echo '  http = true' >> "/tmp/teleport-operator-v11-arm-builder/buildkitd.toml"
  - docker buildx create --driver "docker-container" --driver-opt "network=host" --name
    "teleport-operator-v11-arm-builder" --config "/tmp/teleport-operator-v11-arm-builder/buildkitd.toml"
  - docker buildx build --push --builder "teleport-operator-v11-arm-builder" --platform
    "linux/arm" --tag "drone-docker-registry:5000/teleport-operator:$DRONE_TAG-arm"
    --file "/go/src/github.com/gravitational/teleport/operator/Dockerfile" --build-arg
    "COMPILER_PACKAGE=gcc-arm-linux-gnueabihf" --build-arg "COMPILER_NAME=arm-linux-gnueabihf-gcc"
    /go/src/github.com/gravitational/teleport
  - docker buildx rm "teleport-operator-v11-arm-builder"
  - rm -rf "/tmp/teleport-operator-v11-arm-builder"
  environment:
    DOCKER_BUILDKIT: "1"
  volumes:
  - name: dockersock
    path: /var/run
  depends_on:
  - Wait for docker
  - Wait for docker registry
  - Check out code
  - Build major, minor, and canonical semver
- name: Build teleport-operator image "teleport-operator:v11-arm64"
  image: docker
  commands:
  - docker run --privileged --rm tonistiigi/binfmt --install all
  - mkdir -pv "/go/src/github.com/gravitational/teleport" && cd "/go/src/github.com/gravitational/teleport"
  - mkdir -pv "/tmp/teleport-operator-v11-arm64-builder"
  - echo '[registry."drone-docker-registry:5000"]' > "/tmp/teleport-operator-v11-arm64-builder/buildkitd.toml"
  - echo '  http = true' >> "/tmp/teleport-operator-v11-arm64-builder/buildkitd.toml"
  - docker buildx create --driver "docker-container" --driver-opt "network=host" --name
    "teleport-operator-v11-arm64-builder" --config "/tmp/teleport-operator-v11-arm64-builder/buildkitd.toml"
  - docker buildx build --push --builder "teleport-operator-v11-arm64-builder" --platform
    "linux/arm64" --tag "drone-docker-registry:5000/teleport-operator:$DRONE_TAG-arm64"
    --file "/go/src/github.com/gravitational/teleport/operator/Dockerfile" --build-arg
    "COMPILER_PACKAGE=gcc-aarch64-linux-gnu" --build-arg "COMPILER_NAME=aarch64-linux-gnu-gcc"
    /go/src/github.com/gravitational/teleport
  - docker buildx rm "teleport-operator-v11-arm64-builder"
  - rm -rf "/tmp/teleport-operator-v11-arm64-builder"
  environment:
    DOCKER_BUILDKIT: "1"
  volumes:
  - name: dockersock
    path: /var/run
  depends_on:
  - Wait for docker
  - Wait for docker registry
  - Check out code
  - Build major, minor, and canonical semver
- name: Tag and push image "teleport-operator:v11-amd64" to ECR - staging
  image: docker
  commands:
  - apk add --no-cache aws-cli
  - aws ecr get-login-password --region=us-west-2 | docker login -u="AWS" --password-stdin
    146628656107.dkr.ecr.us-west-2.amazonaws.com
  - docker pull "drone-docker-registry:5000/teleport-operator:$DRONE_TAG-amd64"
  - docker manifest inspect "146628656107.dkr.ecr.us-west-2.amazonaws.com/gravitational/teleport-operator:$(cat
    /go/var/canonical-version)-amd64" > /dev/null 2>&1 && echo 'Found existing image,
    skipping' || (docker tag "drone-docker-registry:5000/teleport-operator:$DRONE_TAG-amd64"
    "146628656107.dkr.ecr.us-west-2.amazonaws.com/gravitational/teleport-operator:$(cat
    /go/var/canonical-version)-amd64" && docker push "146628656107.dkr.ecr.us-west-2.amazonaws.com/gravitational/teleport-operator:$(cat
    /go/var/canonical-version)-amd64")
  - docker manifest inspect "146628656107.dkr.ecr.us-west-2.amazonaws.com/gravitational/teleport-operator:$(cat
    /go/var/major-version)-amd64" > /dev/null 2>&1 && echo 'Found existing image,
    skipping' || (docker tag "drone-docker-registry:5000/teleport-operator:$DRONE_TAG-amd64"
    "146628656107.dkr.ecr.us-west-2.amazonaws.com/gravitational/teleport-operator:$(cat
    /go/var/major-version)-amd64" && docker push "146628656107.dkr.ecr.us-west-2.amazonaws.com/gravitational/teleport-operator:$(cat
    /go/var/major-version)-amd64")
  - docker manifest inspect "146628656107.dkr.ecr.us-west-2.amazonaws.com/gravitational/teleport-operator:$(cat
    /go/var/minor-version)-amd64" > /dev/null 2>&1 && echo 'Found existing image,
    skipping' || (docker tag "drone-docker-registry:5000/teleport-operator:$DRONE_TAG-amd64"
    "146628656107.dkr.ecr.us-west-2.amazonaws.com/gravitational/teleport-operator:$(cat
    /go/var/minor-version)-amd64" && docker push "146628656107.dkr.ecr.us-west-2.amazonaws.com/gravitational/teleport-operator:$(cat
    /go/var/minor-version)-amd64")
  - docker logout "146628656107.dkr.ecr.us-west-2.amazonaws.com"
  environment:
    AWS_ACCESS_KEY_ID:
      from_secret: STAGING_TELEPORT_DRONE_USER_ECR_KEY
    AWS_SECRET_ACCESS_KEY:
      from_secret: STAGING_TELEPORT_DRONE_USER_ECR_SECRET
  volumes:
  - name: dockersock
    path: /var/run
  depends_on:
  - Build teleport-operator image "teleport-operator:v11-amd64"
- name: Tag and push image "teleport-operator:v11-arm" to ECR - staging
  image: docker
  commands:
  - apk add --no-cache aws-cli
  - aws ecr get-login-password --region=us-west-2 | docker login -u="AWS" --password-stdin
    146628656107.dkr.ecr.us-west-2.amazonaws.com
  - docker pull "drone-docker-registry:5000/teleport-operator:$DRONE_TAG-arm"
  - docker manifest inspect "146628656107.dkr.ecr.us-west-2.amazonaws.com/gravitational/teleport-operator:$(cat
    /go/var/canonical-version)-arm" > /dev/null 2>&1 && echo 'Found existing image,
    skipping' || (docker tag "drone-docker-registry:5000/teleport-operator:$DRONE_TAG-arm"
    "146628656107.dkr.ecr.us-west-2.amazonaws.com/gravitational/teleport-operator:$(cat
    /go/var/canonical-version)-arm" && docker push "146628656107.dkr.ecr.us-west-2.amazonaws.com/gravitational/teleport-operator:$(cat
    /go/var/canonical-version)-arm")
  - docker manifest inspect "146628656107.dkr.ecr.us-west-2.amazonaws.com/gravitational/teleport-operator:$(cat
    /go/var/major-version)-arm" > /dev/null 2>&1 && echo 'Found existing image, skipping'
    || (docker tag "drone-docker-registry:5000/teleport-operator:$DRONE_TAG-arm" "146628656107.dkr.ecr.us-west-2.amazonaws.com/gravitational/teleport-operator:$(cat
    /go/var/major-version)-arm" && docker push "146628656107.dkr.ecr.us-west-2.amazonaws.com/gravitational/teleport-operator:$(cat
    /go/var/major-version)-arm")
  - docker manifest inspect "146628656107.dkr.ecr.us-west-2.amazonaws.com/gravitational/teleport-operator:$(cat
    /go/var/minor-version)-arm" > /dev/null 2>&1 && echo 'Found existing image, skipping'
    || (docker tag "drone-docker-registry:5000/teleport-operator:$DRONE_TAG-arm" "146628656107.dkr.ecr.us-west-2.amazonaws.com/gravitational/teleport-operator:$(cat
    /go/var/minor-version)-arm" && docker push "146628656107.dkr.ecr.us-west-2.amazonaws.com/gravitational/teleport-operator:$(cat
    /go/var/minor-version)-arm")
  - docker logout "146628656107.dkr.ecr.us-west-2.amazonaws.com"
  environment:
    AWS_ACCESS_KEY_ID:
      from_secret: STAGING_TELEPORT_DRONE_USER_ECR_KEY
    AWS_SECRET_ACCESS_KEY:
      from_secret: STAGING_TELEPORT_DRONE_USER_ECR_SECRET
  volumes:
  - name: dockersock
    path: /var/run
  depends_on:
  - Build teleport-operator image "teleport-operator:v11-arm"
- name: Tag and push image "teleport-operator:v11-arm64" to ECR - staging
  image: docker
  commands:
  - apk add --no-cache aws-cli
  - aws ecr get-login-password --region=us-west-2 | docker login -u="AWS" --password-stdin
    146628656107.dkr.ecr.us-west-2.amazonaws.com
  - docker pull "drone-docker-registry:5000/teleport-operator:$DRONE_TAG-arm64"
  - docker manifest inspect "146628656107.dkr.ecr.us-west-2.amazonaws.com/gravitational/teleport-operator:$(cat
    /go/var/canonical-version)-arm64" > /dev/null 2>&1 && echo 'Found existing image,
    skipping' || (docker tag "drone-docker-registry:5000/teleport-operator:$DRONE_TAG-arm64"
    "146628656107.dkr.ecr.us-west-2.amazonaws.com/gravitational/teleport-operator:$(cat
    /go/var/canonical-version)-arm64" && docker push "146628656107.dkr.ecr.us-west-2.amazonaws.com/gravitational/teleport-operator:$(cat
    /go/var/canonical-version)-arm64")
  - docker manifest inspect "146628656107.dkr.ecr.us-west-2.amazonaws.com/gravitational/teleport-operator:$(cat
    /go/var/major-version)-arm64" > /dev/null 2>&1 && echo 'Found existing image,
    skipping' || (docker tag "drone-docker-registry:5000/teleport-operator:$DRONE_TAG-arm64"
    "146628656107.dkr.ecr.us-west-2.amazonaws.com/gravitational/teleport-operator:$(cat
    /go/var/major-version)-arm64" && docker push "146628656107.dkr.ecr.us-west-2.amazonaws.com/gravitational/teleport-operator:$(cat
    /go/var/major-version)-arm64")
  - docker manifest inspect "146628656107.dkr.ecr.us-west-2.amazonaws.com/gravitational/teleport-operator:$(cat
    /go/var/minor-version)-arm64" > /dev/null 2>&1 && echo 'Found existing image,
    skipping' || (docker tag "drone-docker-registry:5000/teleport-operator:$DRONE_TAG-arm64"
    "146628656107.dkr.ecr.us-west-2.amazonaws.com/gravitational/teleport-operator:$(cat
    /go/var/minor-version)-arm64" && docker push "146628656107.dkr.ecr.us-west-2.amazonaws.com/gravitational/teleport-operator:$(cat
    /go/var/minor-version)-arm64")
  - docker logout "146628656107.dkr.ecr.us-west-2.amazonaws.com"
  environment:
    AWS_ACCESS_KEY_ID:
      from_secret: STAGING_TELEPORT_DRONE_USER_ECR_KEY
    AWS_SECRET_ACCESS_KEY:
      from_secret: STAGING_TELEPORT_DRONE_USER_ECR_SECRET
  volumes:
  - name: dockersock
    path: /var/run
  depends_on:
  - Build teleport-operator image "teleport-operator:v11-arm64"
- name: Create manifest and push "teleport-operator:major" to ECR - staging
  image: docker
  commands:
  - apk add --no-cache aws-cli
  - aws ecr get-login-password --region=us-west-2 | docker login -u="AWS" --password-stdin
    146628656107.dkr.ecr.us-west-2.amazonaws.com
  - docker manifest inspect "146628656107.dkr.ecr.us-west-2.amazonaws.com/gravitational/teleport-operator:$(cat
    /go/var/major-version)" > /dev/null 2>&1 && echo 'Found existing image, skipping'
    || (docker manifest create "146628656107.dkr.ecr.us-west-2.amazonaws.com/gravitational/teleport-operator:$(cat
    /go/var/major-version)" --amend "146628656107.dkr.ecr.us-west-2.amazonaws.com/gravitational/teleport-operator:$(cat
    /go/var/major-version)-amd64" --amend "146628656107.dkr.ecr.us-west-2.amazonaws.com/gravitational/teleport-operator:$(cat
    /go/var/major-version)-arm" --amend "146628656107.dkr.ecr.us-west-2.amazonaws.com/gravitational/teleport-operator:$(cat
    /go/var/major-version)-arm64" && docker manifest push "146628656107.dkr.ecr.us-west-2.amazonaws.com/gravitational/teleport-operator:$(cat
    /go/var/major-version)")
  - docker logout "146628656107.dkr.ecr.us-west-2.amazonaws.com"
  environment:
    AWS_ACCESS_KEY_ID:
      from_secret: STAGING_TELEPORT_DRONE_USER_ECR_KEY
    AWS_SECRET_ACCESS_KEY:
      from_secret: STAGING_TELEPORT_DRONE_USER_ECR_SECRET
  volumes:
  - name: dockersock
    path: /var/run
  depends_on:
  - Tag and push image "teleport-operator:v11-amd64" to ECR - staging
  - Tag and push image "teleport-operator:v11-arm" to ECR - staging
  - Tag and push image "teleport-operator:v11-arm64" to ECR - staging
- name: Create manifest and push "teleport-operator:minor" to ECR - staging
  image: docker
  commands:
  - apk add --no-cache aws-cli
  - aws ecr get-login-password --region=us-west-2 | docker login -u="AWS" --password-stdin
    146628656107.dkr.ecr.us-west-2.amazonaws.com
  - docker manifest inspect "146628656107.dkr.ecr.us-west-2.amazonaws.com/gravitational/teleport-operator:$(cat
    /go/var/minor-version)" > /dev/null 2>&1 && echo 'Found existing image, skipping'
    || (docker manifest create "146628656107.dkr.ecr.us-west-2.amazonaws.com/gravitational/teleport-operator:$(cat
    /go/var/minor-version)" --amend "146628656107.dkr.ecr.us-west-2.amazonaws.com/gravitational/teleport-operator:$(cat
    /go/var/minor-version)-amd64" --amend "146628656107.dkr.ecr.us-west-2.amazonaws.com/gravitational/teleport-operator:$(cat
    /go/var/minor-version)-arm" --amend "146628656107.dkr.ecr.us-west-2.amazonaws.com/gravitational/teleport-operator:$(cat
    /go/var/minor-version)-arm64" && docker manifest push "146628656107.dkr.ecr.us-west-2.amazonaws.com/gravitational/teleport-operator:$(cat
    /go/var/minor-version)")
  - docker logout "146628656107.dkr.ecr.us-west-2.amazonaws.com"
  environment:
    AWS_ACCESS_KEY_ID:
      from_secret: STAGING_TELEPORT_DRONE_USER_ECR_KEY
    AWS_SECRET_ACCESS_KEY:
      from_secret: STAGING_TELEPORT_DRONE_USER_ECR_SECRET
  volumes:
  - name: dockersock
    path: /var/run
  depends_on:
  - Tag and push image "teleport-operator:v11-amd64" to ECR - staging
  - Tag and push image "teleport-operator:v11-arm" to ECR - staging
  - Tag and push image "teleport-operator:v11-arm64" to ECR - staging
- name: Create manifest and push "teleport-operator:canonical" to ECR - staging
  image: docker
  commands:
  - apk add --no-cache aws-cli
  - aws ecr get-login-password --region=us-west-2 | docker login -u="AWS" --password-stdin
    146628656107.dkr.ecr.us-west-2.amazonaws.com
  - docker manifest inspect "146628656107.dkr.ecr.us-west-2.amazonaws.com/gravitational/teleport-operator:$(cat
    /go/var/canonical-version)" > /dev/null 2>&1 && echo 'Found existing image, skipping'
    || (docker manifest create "146628656107.dkr.ecr.us-west-2.amazonaws.com/gravitational/teleport-operator:$(cat
    /go/var/canonical-version)" --amend "146628656107.dkr.ecr.us-west-2.amazonaws.com/gravitational/teleport-operator:$(cat
    /go/var/canonical-version)-amd64" --amend "146628656107.dkr.ecr.us-west-2.amazonaws.com/gravitational/teleport-operator:$(cat
    /go/var/canonical-version)-arm" --amend "146628656107.dkr.ecr.us-west-2.amazonaws.com/gravitational/teleport-operator:$(cat
    /go/var/canonical-version)-arm64" && docker manifest push "146628656107.dkr.ecr.us-west-2.amazonaws.com/gravitational/teleport-operator:$(cat
    /go/var/canonical-version)")
  - docker logout "146628656107.dkr.ecr.us-west-2.amazonaws.com"
  environment:
    AWS_ACCESS_KEY_ID:
      from_secret: STAGING_TELEPORT_DRONE_USER_ECR_KEY
    AWS_SECRET_ACCESS_KEY:
      from_secret: STAGING_TELEPORT_DRONE_USER_ECR_SECRET
  volumes:
  - name: dockersock
    path: /var/run
  depends_on:
  - Tag and push image "teleport-operator:v11-amd64" to ECR - staging
  - Tag and push image "teleport-operator:v11-arm" to ECR - staging
  - Tag and push image "teleport-operator:v11-arm64" to ECR - staging
services:
- name: Start Docker
  image: docker:dind
  privileged: true
  volumes:
  - name: dockersock
    path: /var/run
- name: drone-docker-registry
  image: registry:2
  privileged: false
  volumes: []
volumes:
- name: dockersock
  temp: {}

---
################################################
# Generated using dronegen, do not edit by hand!
# Use 'make dronegen' to update.
# Generated at dronegen/container_images_release_version.go (main.(*ReleaseVersion).buildVersionPipeline)
################################################

kind: pipeline
type: kubernetes
name: teleport-container-images-branch-promote
environment:
  DEBIAN_FRONTEND: noninteractive
trigger:
  event:
    include:
    - promote
  target:
    include:
    - production
    - promote-docker
  repo:
    include:
    - gravitational/*
workspace:
  path: /go
clone:
  disable: true
steps:
- name: Verify build is tagged
  image: alpine:latest
  commands:
  - '[ -n ${DRONE_TAG} ] || (echo ''DRONE_TAG is not set. Is the commit tagged?''
    && exit 1)'
- name: Check if tag is prerelease
  image: golang:1.18-alpine
  commands:
  - mkdir -pv "/tmp/repo"
  - cd "/tmp/repo"
  - git init
  - git remote add origin ${DRONE_REMOTE_URL}
  - git fetch origin --tags
  - git checkout -qf "${DRONE_TAG}"
  - cd "/tmp/repo/build.assets/tooling"
  - go run ./cmd/check -tag ${DRONE_TAG} -check prerelease || (echo '---> This is
    a prerelease, not continuing promotion for ${DRONE_TAG}' && exit 78)
- name: Wait for docker
  image: docker
  commands:
  - timeout 30s /bin/sh -c 'while [ ! -S /var/run/docker.sock ]; do sleep 1; done'
  volumes:
  - name: dockersock
    path: /var/run
  depends_on:
  - Verify build is tagged
  - Check if tag is prerelease
- name: Wait for docker registry
  image: alpine
  commands:
  - apk add curl
  - timeout 30s /bin/sh -c 'while [ "$(curl -s -o /dev/null -w %{http_code} http://drone-docker-registry:5000/)"
    != "200" ]; do sleep 1; done'
  depends_on:
  - Verify build is tagged
  - Check if tag is prerelease
  - Wait for docker
- name: Check out code
  image: alpine/git:latest
  commands:
  - mkdir -pv "/go/src/github.com/gravitational/teleport"
  - cd "/go/src/github.com/gravitational/teleport"
  - git init
  - git remote add origin ${DRONE_REMOTE_URL}
  - git fetch origin --tags
  - git checkout -qf "$DRONE_TAG"
  depends_on:
  - Verify build is tagged
  - Check if tag is prerelease
  - Wait for docker
  - Wait for docker registry
- name: Build major, minor, and canonical semver
  image: alpine
  commands:
  - echo $DRONE_TAG | sed 's/v//' | cut -d'.' -f "1" > "/go/var/major-version"
  - echo $DRONE_TAG | sed 's/v//' | cut -d'.' -f "1,2" > "/go/var/minor-version"
  - echo $DRONE_TAG | sed 's/v//' | cut -d'.' -f "1,2,3" > "/go/var/canonical-version"
  depends_on:
  - Verify build is tagged
  - Check if tag is prerelease
  - Wait for docker
  - Wait for docker registry
  - Check out code
- name: Tag and push image "teleport-operator:v11-amd64" to Quay
  image: docker
  commands:
  - docker login -u="$QUAY_USERNAME" -p="$QUAY_PASSWORD" "quay.io"
  - docker pull "146628656107.dkr.ecr.us-west-2.amazonaws.com/teleport-operator:$DRONE_TAG-amd64"
  - docker manifest inspect "quay.io/gravitational/teleport-operator:$(cat /go/var/canonical-version)-amd64"
    > /dev/null 2>&1 && echo 'Found existing image, skipping' || (docker tag "146628656107.dkr.ecr.us-west-2.amazonaws.com/teleport-operator:$DRONE_TAG-amd64"
    "quay.io/gravitational/teleport-operator:$(cat /go/var/canonical-version)-amd64"
    && docker push "quay.io/gravitational/teleport-operator:$(cat /go/var/canonical-version)-amd64")
  - docker tag "146628656107.dkr.ecr.us-west-2.amazonaws.com/teleport-operator:$DRONE_TAG-amd64"
    "quay.io/gravitational/teleport-operator:$(cat /go/var/major-version)-amd64"
  - docker push "quay.io/gravitational/teleport-operator:$(cat /go/var/major-version)-amd64"
  - docker tag "146628656107.dkr.ecr.us-west-2.amazonaws.com/teleport-operator:$DRONE_TAG-amd64"
    "quay.io/gravitational/teleport-operator:$(cat /go/var/minor-version)-amd64"
  - docker push "quay.io/gravitational/teleport-operator:$(cat /go/var/minor-version)-amd64"
  - docker logout "quay.io"
  environment:
    QUAY_PASSWORD:
      from_secret: PRODUCTION_QUAYIO_DOCKER_PASSWORD
    QUAY_USERNAME:
      from_secret: PRODUCTION_QUAYIO_DOCKER_USERNAME
  volumes:
  - name: dockersock
    path: /var/run
- name: Tag and push image "teleport-operator:v11-arm" to Quay
  image: docker
  commands:
  - docker login -u="$QUAY_USERNAME" -p="$QUAY_PASSWORD" "quay.io"
  - docker pull "146628656107.dkr.ecr.us-west-2.amazonaws.com/teleport-operator:$DRONE_TAG-arm"
  - docker manifest inspect "quay.io/gravitational/teleport-operator:$(cat /go/var/canonical-version)-arm"
    > /dev/null 2>&1 && echo 'Found existing image, skipping' || (docker tag "146628656107.dkr.ecr.us-west-2.amazonaws.com/teleport-operator:$DRONE_TAG-arm"
    "quay.io/gravitational/teleport-operator:$(cat /go/var/canonical-version)-arm"
    && docker push "quay.io/gravitational/teleport-operator:$(cat /go/var/canonical-version)-arm")
  - docker tag "146628656107.dkr.ecr.us-west-2.amazonaws.com/teleport-operator:$DRONE_TAG-arm"
    "quay.io/gravitational/teleport-operator:$(cat /go/var/major-version)-arm"
  - docker push "quay.io/gravitational/teleport-operator:$(cat /go/var/major-version)-arm"
  - docker tag "146628656107.dkr.ecr.us-west-2.amazonaws.com/teleport-operator:$DRONE_TAG-arm"
    "quay.io/gravitational/teleport-operator:$(cat /go/var/minor-version)-arm"
  - docker push "quay.io/gravitational/teleport-operator:$(cat /go/var/minor-version)-arm"
  - docker logout "quay.io"
  environment:
    QUAY_PASSWORD:
      from_secret: PRODUCTION_QUAYIO_DOCKER_PASSWORD
    QUAY_USERNAME:
      from_secret: PRODUCTION_QUAYIO_DOCKER_USERNAME
  volumes:
  - name: dockersock
    path: /var/run
- name: Tag and push image "teleport-operator:v11-arm64" to Quay
  image: docker
  commands:
  - docker login -u="$QUAY_USERNAME" -p="$QUAY_PASSWORD" "quay.io"
  - docker pull "146628656107.dkr.ecr.us-west-2.amazonaws.com/teleport-operator:$DRONE_TAG-arm64"
  - docker manifest inspect "quay.io/gravitational/teleport-operator:$(cat /go/var/canonical-version)-arm64"
    > /dev/null 2>&1 && echo 'Found existing image, skipping' || (docker tag "146628656107.dkr.ecr.us-west-2.amazonaws.com/teleport-operator:$DRONE_TAG-arm64"
    "quay.io/gravitational/teleport-operator:$(cat /go/var/canonical-version)-arm64"
    && docker push "quay.io/gravitational/teleport-operator:$(cat /go/var/canonical-version)-arm64")
  - docker tag "146628656107.dkr.ecr.us-west-2.amazonaws.com/teleport-operator:$DRONE_TAG-arm64"
    "quay.io/gravitational/teleport-operator:$(cat /go/var/major-version)-arm64"
  - docker push "quay.io/gravitational/teleport-operator:$(cat /go/var/major-version)-arm64"
  - docker tag "146628656107.dkr.ecr.us-west-2.amazonaws.com/teleport-operator:$DRONE_TAG-arm64"
    "quay.io/gravitational/teleport-operator:$(cat /go/var/minor-version)-arm64"
  - docker push "quay.io/gravitational/teleport-operator:$(cat /go/var/minor-version)-arm64"
  - docker logout "quay.io"
  environment:
    QUAY_PASSWORD:
      from_secret: PRODUCTION_QUAYIO_DOCKER_PASSWORD
    QUAY_USERNAME:
      from_secret: PRODUCTION_QUAYIO_DOCKER_USERNAME
  volumes:
  - name: dockersock
    path: /var/run
- name: Create manifest and push "teleport-operator:major" to Quay
  image: docker
  commands:
  - docker login -u="$QUAY_USERNAME" -p="$QUAY_PASSWORD" "quay.io"
  - docker manifest create "quay.io/gravitational/teleport-operator:$(cat /go/var/major-version)"
    --amend "quay.io/gravitational/teleport-operator:$(cat /go/var/major-version)-amd64"
    --amend "quay.io/gravitational/teleport-operator:$(cat /go/var/major-version)-arm"
    --amend "quay.io/gravitational/teleport-operator:$(cat /go/var/major-version)-arm64"
  - docker manifest push "quay.io/gravitational/teleport-operator:$(cat /go/var/major-version)"
  - docker logout "quay.io"
  environment:
    QUAY_PASSWORD:
      from_secret: PRODUCTION_QUAYIO_DOCKER_PASSWORD
    QUAY_USERNAME:
      from_secret: PRODUCTION_QUAYIO_DOCKER_USERNAME
  volumes:
  - name: dockersock
    path: /var/run
  depends_on:
  - Tag and push image "teleport-operator:v11-amd64" to Quay
  - Tag and push image "teleport-operator:v11-arm" to Quay
  - Tag and push image "teleport-operator:v11-arm64" to Quay
- name: Create manifest and push "teleport-operator:minor" to Quay
  image: docker
  commands:
  - docker login -u="$QUAY_USERNAME" -p="$QUAY_PASSWORD" "quay.io"
  - docker manifest create "quay.io/gravitational/teleport-operator:$(cat /go/var/minor-version)"
    --amend "quay.io/gravitational/teleport-operator:$(cat /go/var/minor-version)-amd64"
    --amend "quay.io/gravitational/teleport-operator:$(cat /go/var/minor-version)-arm"
    --amend "quay.io/gravitational/teleport-operator:$(cat /go/var/minor-version)-arm64"
  - docker manifest push "quay.io/gravitational/teleport-operator:$(cat /go/var/minor-version)"
  - docker logout "quay.io"
  environment:
    QUAY_PASSWORD:
      from_secret: PRODUCTION_QUAYIO_DOCKER_PASSWORD
    QUAY_USERNAME:
      from_secret: PRODUCTION_QUAYIO_DOCKER_USERNAME
  volumes:
  - name: dockersock
    path: /var/run
  depends_on:
  - Tag and push image "teleport-operator:v11-amd64" to Quay
  - Tag and push image "teleport-operator:v11-arm" to Quay
  - Tag and push image "teleport-operator:v11-arm64" to Quay
- name: Create manifest and push "teleport-operator:canonical" to Quay
  image: docker
  commands:
  - docker login -u="$QUAY_USERNAME" -p="$QUAY_PASSWORD" "quay.io"
  - docker manifest inspect "quay.io/gravitational/teleport-operator:$(cat /go/var/canonical-version)"
    > /dev/null 2>&1 && echo 'Found existing image, skipping' || (docker manifest
    create "quay.io/gravitational/teleport-operator:$(cat /go/var/canonical-version)"
    --amend "quay.io/gravitational/teleport-operator:$(cat /go/var/canonical-version)-amd64"
    --amend "quay.io/gravitational/teleport-operator:$(cat /go/var/canonical-version)-arm"
    --amend "quay.io/gravitational/teleport-operator:$(cat /go/var/canonical-version)-arm64"
    && docker manifest push "quay.io/gravitational/teleport-operator:$(cat /go/var/canonical-version)")
  - docker logout "quay.io"
  environment:
    QUAY_PASSWORD:
      from_secret: PRODUCTION_QUAYIO_DOCKER_PASSWORD
    QUAY_USERNAME:
      from_secret: PRODUCTION_QUAYIO_DOCKER_USERNAME
  volumes:
  - name: dockersock
    path: /var/run
  depends_on:
  - Tag and push image "teleport-operator:v11-amd64" to Quay
  - Tag and push image "teleport-operator:v11-arm" to Quay
  - Tag and push image "teleport-operator:v11-arm64" to Quay
- name: Tag and push image "teleport-operator:v11-amd64" to ECR - production
  image: docker
  commands:
  - apk add --no-cache aws-cli
  - aws ecr-public get-login-password --region=us-east-1 | docker login -u="AWS" --password-stdin
    public.ecr.aws
  - docker pull "146628656107.dkr.ecr.us-west-2.amazonaws.com/teleport-operator:$DRONE_TAG-amd64"
  - docker manifest inspect "public.ecr.aws/gravitational/teleport-operator:$(cat
    /go/var/canonical-version)-amd64" > /dev/null 2>&1 && echo 'Found existing image,
    skipping' || (docker tag "146628656107.dkr.ecr.us-west-2.amazonaws.com/teleport-operator:$DRONE_TAG-amd64"
    "public.ecr.aws/gravitational/teleport-operator:$(cat /go/var/canonical-version)-amd64"
    && docker push "public.ecr.aws/gravitational/teleport-operator:$(cat /go/var/canonical-version)-amd64")
  - docker tag "146628656107.dkr.ecr.us-west-2.amazonaws.com/teleport-operator:$DRONE_TAG-amd64"
    "public.ecr.aws/gravitational/teleport-operator:$(cat /go/var/major-version)-amd64"
  - docker push "public.ecr.aws/gravitational/teleport-operator:$(cat /go/var/major-version)-amd64"
  - docker tag "146628656107.dkr.ecr.us-west-2.amazonaws.com/teleport-operator:$DRONE_TAG-amd64"
    "public.ecr.aws/gravitational/teleport-operator:$(cat /go/var/minor-version)-amd64"
  - docker push "public.ecr.aws/gravitational/teleport-operator:$(cat /go/var/minor-version)-amd64"
  - docker logout "public.ecr.aws"
  environment:
    AWS_ACCESS_KEY_ID:
      from_secret: PRODUCTION_TELEPORT_DRONE_USER_ECR_KEY
    AWS_SECRET_ACCESS_KEY:
      from_secret: PRODUCTION_TELEPORT_DRONE_USER_ECR_SECRET
  volumes:
  - name: dockersock
    path: /var/run
- name: Tag and push image "teleport-operator:v11-arm" to ECR - production
  image: docker
  commands:
  - apk add --no-cache aws-cli
  - aws ecr-public get-login-password --region=us-east-1 | docker login -u="AWS" --password-stdin
    public.ecr.aws
  - docker pull "146628656107.dkr.ecr.us-west-2.amazonaws.com/teleport-operator:$DRONE_TAG-arm"
  - docker manifest inspect "public.ecr.aws/gravitational/teleport-operator:$(cat
    /go/var/canonical-version)-arm" > /dev/null 2>&1 && echo 'Found existing image,
    skipping' || (docker tag "146628656107.dkr.ecr.us-west-2.amazonaws.com/teleport-operator:$DRONE_TAG-arm"
    "public.ecr.aws/gravitational/teleport-operator:$(cat /go/var/canonical-version)-arm"
    && docker push "public.ecr.aws/gravitational/teleport-operator:$(cat /go/var/canonical-version)-arm")
  - docker tag "146628656107.dkr.ecr.us-west-2.amazonaws.com/teleport-operator:$DRONE_TAG-arm"
    "public.ecr.aws/gravitational/teleport-operator:$(cat /go/var/major-version)-arm"
  - docker push "public.ecr.aws/gravitational/teleport-operator:$(cat /go/var/major-version)-arm"
  - docker tag "146628656107.dkr.ecr.us-west-2.amazonaws.com/teleport-operator:$DRONE_TAG-arm"
    "public.ecr.aws/gravitational/teleport-operator:$(cat /go/var/minor-version)-arm"
  - docker push "public.ecr.aws/gravitational/teleport-operator:$(cat /go/var/minor-version)-arm"
  - docker logout "public.ecr.aws"
  environment:
    AWS_ACCESS_KEY_ID:
      from_secret: PRODUCTION_TELEPORT_DRONE_USER_ECR_KEY
    AWS_SECRET_ACCESS_KEY:
      from_secret: PRODUCTION_TELEPORT_DRONE_USER_ECR_SECRET
  volumes:
  - name: dockersock
    path: /var/run
- name: Tag and push image "teleport-operator:v11-arm64" to ECR - production
  image: docker
  commands:
  - apk add --no-cache aws-cli
  - aws ecr-public get-login-password --region=us-east-1 | docker login -u="AWS" --password-stdin
    public.ecr.aws
  - docker pull "146628656107.dkr.ecr.us-west-2.amazonaws.com/teleport-operator:$DRONE_TAG-arm64"
  - docker manifest inspect "public.ecr.aws/gravitational/teleport-operator:$(cat
    /go/var/canonical-version)-arm64" > /dev/null 2>&1 && echo 'Found existing image,
    skipping' || (docker tag "146628656107.dkr.ecr.us-west-2.amazonaws.com/teleport-operator:$DRONE_TAG-arm64"
    "public.ecr.aws/gravitational/teleport-operator:$(cat /go/var/canonical-version)-arm64"
    && docker push "public.ecr.aws/gravitational/teleport-operator:$(cat /go/var/canonical-version)-arm64")
  - docker tag "146628656107.dkr.ecr.us-west-2.amazonaws.com/teleport-operator:$DRONE_TAG-arm64"
    "public.ecr.aws/gravitational/teleport-operator:$(cat /go/var/major-version)-arm64"
  - docker push "public.ecr.aws/gravitational/teleport-operator:$(cat /go/var/major-version)-arm64"
  - docker tag "146628656107.dkr.ecr.us-west-2.amazonaws.com/teleport-operator:$DRONE_TAG-arm64"
    "public.ecr.aws/gravitational/teleport-operator:$(cat /go/var/minor-version)-arm64"
  - docker push "public.ecr.aws/gravitational/teleport-operator:$(cat /go/var/minor-version)-arm64"
  - docker logout "public.ecr.aws"
  environment:
    AWS_ACCESS_KEY_ID:
      from_secret: PRODUCTION_TELEPORT_DRONE_USER_ECR_KEY
    AWS_SECRET_ACCESS_KEY:
      from_secret: PRODUCTION_TELEPORT_DRONE_USER_ECR_SECRET
  volumes:
  - name: dockersock
    path: /var/run
- name: Create manifest and push "teleport-operator:major" to ECR - production
  image: docker
  commands:
  - apk add --no-cache aws-cli
  - aws ecr-public get-login-password --region=us-east-1 | docker login -u="AWS" --password-stdin
    public.ecr.aws
  - docker manifest create "public.ecr.aws/gravitational/teleport-operator:$(cat /go/var/major-version)"
    --amend "public.ecr.aws/gravitational/teleport-operator:$(cat /go/var/major-version)-amd64"
    --amend "public.ecr.aws/gravitational/teleport-operator:$(cat /go/var/major-version)-arm"
    --amend "public.ecr.aws/gravitational/teleport-operator:$(cat /go/var/major-version)-arm64"
  - docker manifest push "public.ecr.aws/gravitational/teleport-operator:$(cat /go/var/major-version)"
  - docker logout "public.ecr.aws"
  environment:
    AWS_ACCESS_KEY_ID:
      from_secret: PRODUCTION_TELEPORT_DRONE_USER_ECR_KEY
    AWS_SECRET_ACCESS_KEY:
      from_secret: PRODUCTION_TELEPORT_DRONE_USER_ECR_SECRET
  volumes:
  - name: dockersock
    path: /var/run
  depends_on:
  - Tag and push image "teleport-operator:v11-amd64" to ECR - production
  - Tag and push image "teleport-operator:v11-arm" to ECR - production
  - Tag and push image "teleport-operator:v11-arm64" to ECR - production
- name: Create manifest and push "teleport-operator:minor" to ECR - production
  image: docker
  commands:
  - apk add --no-cache aws-cli
  - aws ecr-public get-login-password --region=us-east-1 | docker login -u="AWS" --password-stdin
    public.ecr.aws
  - docker manifest create "public.ecr.aws/gravitational/teleport-operator:$(cat /go/var/minor-version)"
    --amend "public.ecr.aws/gravitational/teleport-operator:$(cat /go/var/minor-version)-amd64"
    --amend "public.ecr.aws/gravitational/teleport-operator:$(cat /go/var/minor-version)-arm"
    --amend "public.ecr.aws/gravitational/teleport-operator:$(cat /go/var/minor-version)-arm64"
  - docker manifest push "public.ecr.aws/gravitational/teleport-operator:$(cat /go/var/minor-version)"
  - docker logout "public.ecr.aws"
  environment:
    AWS_ACCESS_KEY_ID:
      from_secret: PRODUCTION_TELEPORT_DRONE_USER_ECR_KEY
    AWS_SECRET_ACCESS_KEY:
      from_secret: PRODUCTION_TELEPORT_DRONE_USER_ECR_SECRET
  volumes:
  - name: dockersock
    path: /var/run
  depends_on:
  - Tag and push image "teleport-operator:v11-amd64" to ECR - production
  - Tag and push image "teleport-operator:v11-arm" to ECR - production
  - Tag and push image "teleport-operator:v11-arm64" to ECR - production
- name: Create manifest and push "teleport-operator:canonical" to ECR - production
  image: docker
  commands:
  - apk add --no-cache aws-cli
  - aws ecr-public get-login-password --region=us-east-1 | docker login -u="AWS" --password-stdin
    public.ecr.aws
  - docker manifest inspect "public.ecr.aws/gravitational/teleport-operator:$(cat
    /go/var/canonical-version)" > /dev/null 2>&1 && echo 'Found existing image, skipping'
    || (docker manifest create "public.ecr.aws/gravitational/teleport-operator:$(cat
    /go/var/canonical-version)" --amend "public.ecr.aws/gravitational/teleport-operator:$(cat
    /go/var/canonical-version)-amd64" --amend "public.ecr.aws/gravitational/teleport-operator:$(cat
    /go/var/canonical-version)-arm" --amend "public.ecr.aws/gravitational/teleport-operator:$(cat
    /go/var/canonical-version)-arm64" && docker manifest push "public.ecr.aws/gravitational/teleport-operator:$(cat
    /go/var/canonical-version)")
  - docker logout "public.ecr.aws"
  environment:
    AWS_ACCESS_KEY_ID:
      from_secret: PRODUCTION_TELEPORT_DRONE_USER_ECR_KEY
    AWS_SECRET_ACCESS_KEY:
      from_secret: PRODUCTION_TELEPORT_DRONE_USER_ECR_SECRET
  volumes:
  - name: dockersock
    path: /var/run
  depends_on:
  - Tag and push image "teleport-operator:v11-amd64" to ECR - production
  - Tag and push image "teleport-operator:v11-arm" to ECR - production
  - Tag and push image "teleport-operator:v11-arm64" to ECR - production
services:
- name: Start Docker
  image: docker:dind
  privileged: true
  volumes:
  - name: dockersock
    path: /var/run
- name: drone-docker-registry
  image: registry:2
  privileged: false
  volumes: []
volumes:
- name: dockersock
  temp: {}

---
################################################
# Generated using dronegen, do not edit by hand!
# Use 'make dronegen' to update.
# Generated at dronegen/container_images_release_version.go (main.(*ReleaseVersion).buildVersionPipeline)
################################################

kind: pipeline
type: kubernetes
name: teleport-container-images-current-version-cron
environment:
  DEBIAN_FRONTEND: noninteractive
trigger:
  cron:
    include:
    - teleport-container-images-cron
  repo:
    include:
    - gravitational/teleport
workspace:
  path: /go
clone:
  disable: true
steps:
- name: Find the latest available semver for v11
  image: golang:1.18
  commands:
  - mkdir -pv "/tmp/teleport"
  - cd "/tmp/teleport"
  - git init
  - git remote add origin ${DRONE_REMOTE_URL}
  - git fetch origin --tags
  - git checkout -qf "branch/v11"
  - mkdir -pv "/go/vars/full-version"
  - cd "/tmp/teleport/build.assets/tooling/cmd/query-latest"
  - go run . "v11" > "/go/vars/full-version/v11"
  - echo Found full semver "$(cat "/go/vars/full-version/v11")" for major version
    "v11"
- name: Wait for docker
  image: docker
  commands:
  - timeout 30s /bin/sh -c 'while [ ! -S /var/run/docker.sock ]; do sleep 1; done'
  volumes:
  - name: dockersock
    path: /var/run
  depends_on:
  - Find the latest available semver for v11
- name: Wait for docker registry
  image: alpine
  commands:
  - apk add curl
  - timeout 30s /bin/sh -c 'while [ "$(curl -s -o /dev/null -w %{http_code} http://drone-docker-registry:5000/)"
    != "200" ]; do sleep 1; done'
  depends_on:
  - Find the latest available semver for v11
  - Wait for docker
- name: Check out code
  image: alpine/git:latest
  commands:
  - mkdir -pv "/go/src/github.com/gravitational/teleport"
  - cd "/go/src/github.com/gravitational/teleport"
  - git init
  - git remote add origin ${DRONE_REMOTE_URL}
  - git fetch origin --tags
  - git checkout -qf "$(cat '/go/vars/full-version/v11')"
  depends_on:
  - Find the latest available semver for v11
  - Wait for docker
  - Wait for docker registry
- name: Build major, minor, and canonical semver
  image: alpine
  commands:
  - echo $(cat '/go/vars/full-version/v11') | sed 's/v//' | cut -d'.' -f "1" > "/go/var/major-version"
  - echo $(cat '/go/vars/full-version/v11') | sed 's/v//' | cut -d'.' -f "1,2" > "/go/var/minor-version"
  - echo $(cat '/go/vars/full-version/v11') | sed 's/v//' | cut -d'.' -f "1,2,3" >
    "/go/var/canonical-version"
  depends_on:
  - Find the latest available semver for v11
  - Wait for docker
  - Wait for docker registry
  - Check out code
- name: Build teleport-operator image "teleport-operator:v11-amd64"
  image: docker
  commands:
  - docker run --privileged --rm tonistiigi/binfmt --install all
  - mkdir -pv "/go/src/github.com/gravitational/teleport" && cd "/go/src/github.com/gravitational/teleport"
  - mkdir -pv "/tmp/teleport-operator-v11-amd64-builder"
  - echo '[registry."drone-docker-registry:5000"]' > "/tmp/teleport-operator-v11-amd64-builder/buildkitd.toml"
  - echo '  http = true' >> "/tmp/teleport-operator-v11-amd64-builder/buildkitd.toml"
  - docker buildx create --driver "docker-container" --driver-opt "network=host" --name
    "teleport-operator-v11-amd64-builder" --config "/tmp/teleport-operator-v11-amd64-builder/buildkitd.toml"
  - docker buildx build --push --builder "teleport-operator-v11-amd64-builder" --platform
    "linux/amd64" --tag "drone-docker-registry:5000/teleport-operator:$(cat '/go/vars/full-version/v11')-amd64"
    --file "/go/src/github.com/gravitational/teleport/operator/Dockerfile" --build-arg
    "COMPILER_PACKAGE=gcc-x86-64-linux-gnu" --build-arg "COMPILER_NAME=x86_64-linux-gnu-gcc"
    /go/src/github.com/gravitational/teleport
  - docker buildx rm "teleport-operator-v11-amd64-builder"
  - rm -rf "/tmp/teleport-operator-v11-amd64-builder"
  environment:
    DOCKER_BUILDKIT: "1"
  volumes:
  - name: dockersock
    path: /var/run
  depends_on:
  - Find the latest available semver for v11
  - Wait for docker
  - Wait for docker registry
  - Check out code
  - Build major, minor, and canonical semver
- name: Build teleport-operator image "teleport-operator:v11-arm"
  image: docker
  commands:
  - docker run --privileged --rm tonistiigi/binfmt --install all
  - mkdir -pv "/go/src/github.com/gravitational/teleport" && cd "/go/src/github.com/gravitational/teleport"
  - mkdir -pv "/tmp/teleport-operator-v11-arm-builder"
  - echo '[registry."drone-docker-registry:5000"]' > "/tmp/teleport-operator-v11-arm-builder/buildkitd.toml"
  - echo '  http = true' >> "/tmp/teleport-operator-v11-arm-builder/buildkitd.toml"
  - docker buildx create --driver "docker-container" --driver-opt "network=host" --name
    "teleport-operator-v11-arm-builder" --config "/tmp/teleport-operator-v11-arm-builder/buildkitd.toml"
  - docker buildx build --push --builder "teleport-operator-v11-arm-builder" --platform
    "linux/arm" --tag "drone-docker-registry:5000/teleport-operator:$(cat '/go/vars/full-version/v11')-arm"
    --file "/go/src/github.com/gravitational/teleport/operator/Dockerfile" --build-arg
    "COMPILER_PACKAGE=gcc-arm-linux-gnueabihf" --build-arg "COMPILER_NAME=arm-linux-gnueabihf-gcc"
    /go/src/github.com/gravitational/teleport
  - docker buildx rm "teleport-operator-v11-arm-builder"
  - rm -rf "/tmp/teleport-operator-v11-arm-builder"
  environment:
    DOCKER_BUILDKIT: "1"
  volumes:
  - name: dockersock
    path: /var/run
  depends_on:
  - Find the latest available semver for v11
  - Wait for docker
  - Wait for docker registry
  - Check out code
  - Build major, minor, and canonical semver
- name: Build teleport-operator image "teleport-operator:v11-arm64"
  image: docker
  commands:
  - docker run --privileged --rm tonistiigi/binfmt --install all
  - mkdir -pv "/go/src/github.com/gravitational/teleport" && cd "/go/src/github.com/gravitational/teleport"
  - mkdir -pv "/tmp/teleport-operator-v11-arm64-builder"
  - echo '[registry."drone-docker-registry:5000"]' > "/tmp/teleport-operator-v11-arm64-builder/buildkitd.toml"
  - echo '  http = true' >> "/tmp/teleport-operator-v11-arm64-builder/buildkitd.toml"
  - docker buildx create --driver "docker-container" --driver-opt "network=host" --name
    "teleport-operator-v11-arm64-builder" --config "/tmp/teleport-operator-v11-arm64-builder/buildkitd.toml"
  - docker buildx build --push --builder "teleport-operator-v11-arm64-builder" --platform
    "linux/arm64" --tag "drone-docker-registry:5000/teleport-operator:$(cat '/go/vars/full-version/v11')-arm64"
    --file "/go/src/github.com/gravitational/teleport/operator/Dockerfile" --build-arg
    "COMPILER_PACKAGE=gcc-aarch64-linux-gnu" --build-arg "COMPILER_NAME=aarch64-linux-gnu-gcc"
    /go/src/github.com/gravitational/teleport
  - docker buildx rm "teleport-operator-v11-arm64-builder"
  - rm -rf "/tmp/teleport-operator-v11-arm64-builder"
  environment:
    DOCKER_BUILDKIT: "1"
  volumes:
  - name: dockersock
    path: /var/run
  depends_on:
  - Find the latest available semver for v11
  - Wait for docker
  - Wait for docker registry
  - Check out code
  - Build major, minor, and canonical semver
- name: Tag and push image "teleport-operator:v11-amd64" to ECR - staging
  image: docker
  commands:
  - apk add --no-cache aws-cli
  - aws ecr get-login-password --region=us-west-2 | docker login -u="AWS" --password-stdin
    146628656107.dkr.ecr.us-west-2.amazonaws.com
  - TIMESTAMP=$(date -d @"$DRONE_BUILD_CREATED" '+%Y%m%d%H%M')
  - docker pull "drone-docker-registry:5000/teleport-operator:$(cat '/go/vars/full-version/v11')-amd64"
  - docker manifest inspect "146628656107.dkr.ecr.us-west-2.amazonaws.com/gravitational/teleport-operator:$(cat
    /go/var/canonical-version)-$TIMESTAMP-amd64" > /dev/null 2>&1 && echo 'Found existing
    image, skipping' || (docker tag "drone-docker-registry:5000/teleport-operator:$(cat
    '/go/vars/full-version/v11')-amd64" "146628656107.dkr.ecr.us-west-2.amazonaws.com/gravitational/teleport-operator:$(cat
    /go/var/canonical-version)-$TIMESTAMP-amd64" && docker push "146628656107.dkr.ecr.us-west-2.amazonaws.com/gravitational/teleport-operator:$(cat
    /go/var/canonical-version)-$TIMESTAMP-amd64")
  - docker manifest inspect "146628656107.dkr.ecr.us-west-2.amazonaws.com/gravitational/teleport-operator:$(cat
    /go/var/major-version)-$TIMESTAMP-amd64" > /dev/null 2>&1 && echo 'Found existing
    image, skipping' || (docker tag "drone-docker-registry:5000/teleport-operator:$(cat
    '/go/vars/full-version/v11')-amd64" "146628656107.dkr.ecr.us-west-2.amazonaws.com/gravitational/teleport-operator:$(cat
    /go/var/major-version)-$TIMESTAMP-amd64" && docker push "146628656107.dkr.ecr.us-west-2.amazonaws.com/gravitational/teleport-operator:$(cat
    /go/var/major-version)-$TIMESTAMP-amd64")
  - docker manifest inspect "146628656107.dkr.ecr.us-west-2.amazonaws.com/gravitational/teleport-operator:$(cat
    /go/var/minor-version)-$TIMESTAMP-amd64" > /dev/null 2>&1 && echo 'Found existing
    image, skipping' || (docker tag "drone-docker-registry:5000/teleport-operator:$(cat
    '/go/vars/full-version/v11')-amd64" "146628656107.dkr.ecr.us-west-2.amazonaws.com/gravitational/teleport-operator:$(cat
    /go/var/minor-version)-$TIMESTAMP-amd64" && docker push "146628656107.dkr.ecr.us-west-2.amazonaws.com/gravitational/teleport-operator:$(cat
    /go/var/minor-version)-$TIMESTAMP-amd64")
  - docker logout "146628656107.dkr.ecr.us-west-2.amazonaws.com"
  environment:
    AWS_ACCESS_KEY_ID:
      from_secret: STAGING_TELEPORT_DRONE_USER_ECR_KEY
    AWS_SECRET_ACCESS_KEY:
      from_secret: STAGING_TELEPORT_DRONE_USER_ECR_SECRET
  volumes:
  - name: dockersock
    path: /var/run
  depends_on:
  - Build teleport-operator image "teleport-operator:v11-amd64"
- name: Tag and push image "teleport-operator:v11-arm" to ECR - staging
  image: docker
  commands:
  - apk add --no-cache aws-cli
  - aws ecr get-login-password --region=us-west-2 | docker login -u="AWS" --password-stdin
    146628656107.dkr.ecr.us-west-2.amazonaws.com
  - TIMESTAMP=$(date -d @"$DRONE_BUILD_CREATED" '+%Y%m%d%H%M')
  - docker pull "drone-docker-registry:5000/teleport-operator:$(cat '/go/vars/full-version/v11')-arm"
  - docker manifest inspect "146628656107.dkr.ecr.us-west-2.amazonaws.com/gravitational/teleport-operator:$(cat
    /go/var/canonical-version)-$TIMESTAMP-arm" > /dev/null 2>&1 && echo 'Found existing
    image, skipping' || (docker tag "drone-docker-registry:5000/teleport-operator:$(cat
    '/go/vars/full-version/v11')-arm" "146628656107.dkr.ecr.us-west-2.amazonaws.com/gravitational/teleport-operator:$(cat
    /go/var/canonical-version)-$TIMESTAMP-arm" && docker push "146628656107.dkr.ecr.us-west-2.amazonaws.com/gravitational/teleport-operator:$(cat
    /go/var/canonical-version)-$TIMESTAMP-arm")
  - docker manifest inspect "146628656107.dkr.ecr.us-west-2.amazonaws.com/gravitational/teleport-operator:$(cat
    /go/var/major-version)-$TIMESTAMP-arm" > /dev/null 2>&1 && echo 'Found existing
    image, skipping' || (docker tag "drone-docker-registry:5000/teleport-operator:$(cat
    '/go/vars/full-version/v11')-arm" "146628656107.dkr.ecr.us-west-2.amazonaws.com/gravitational/teleport-operator:$(cat
    /go/var/major-version)-$TIMESTAMP-arm" && docker push "146628656107.dkr.ecr.us-west-2.amazonaws.com/gravitational/teleport-operator:$(cat
    /go/var/major-version)-$TIMESTAMP-arm")
  - docker manifest inspect "146628656107.dkr.ecr.us-west-2.amazonaws.com/gravitational/teleport-operator:$(cat
    /go/var/minor-version)-$TIMESTAMP-arm" > /dev/null 2>&1 && echo 'Found existing
    image, skipping' || (docker tag "drone-docker-registry:5000/teleport-operator:$(cat
    '/go/vars/full-version/v11')-arm" "146628656107.dkr.ecr.us-west-2.amazonaws.com/gravitational/teleport-operator:$(cat
    /go/var/minor-version)-$TIMESTAMP-arm" && docker push "146628656107.dkr.ecr.us-west-2.amazonaws.com/gravitational/teleport-operator:$(cat
    /go/var/minor-version)-$TIMESTAMP-arm")
  - docker logout "146628656107.dkr.ecr.us-west-2.amazonaws.com"
  environment:
    AWS_ACCESS_KEY_ID:
      from_secret: STAGING_TELEPORT_DRONE_USER_ECR_KEY
    AWS_SECRET_ACCESS_KEY:
      from_secret: STAGING_TELEPORT_DRONE_USER_ECR_SECRET
  volumes:
  - name: dockersock
    path: /var/run
  depends_on:
  - Build teleport-operator image "teleport-operator:v11-arm"
- name: Tag and push image "teleport-operator:v11-arm64" to ECR - staging
  image: docker
  commands:
  - apk add --no-cache aws-cli
  - aws ecr get-login-password --region=us-west-2 | docker login -u="AWS" --password-stdin
    146628656107.dkr.ecr.us-west-2.amazonaws.com
  - TIMESTAMP=$(date -d @"$DRONE_BUILD_CREATED" '+%Y%m%d%H%M')
  - docker pull "drone-docker-registry:5000/teleport-operator:$(cat '/go/vars/full-version/v11')-arm64"
  - docker manifest inspect "146628656107.dkr.ecr.us-west-2.amazonaws.com/gravitational/teleport-operator:$(cat
    /go/var/canonical-version)-$TIMESTAMP-arm64" > /dev/null 2>&1 && echo 'Found existing
    image, skipping' || (docker tag "drone-docker-registry:5000/teleport-operator:$(cat
    '/go/vars/full-version/v11')-arm64" "146628656107.dkr.ecr.us-west-2.amazonaws.com/gravitational/teleport-operator:$(cat
    /go/var/canonical-version)-$TIMESTAMP-arm64" && docker push "146628656107.dkr.ecr.us-west-2.amazonaws.com/gravitational/teleport-operator:$(cat
    /go/var/canonical-version)-$TIMESTAMP-arm64")
  - docker manifest inspect "146628656107.dkr.ecr.us-west-2.amazonaws.com/gravitational/teleport-operator:$(cat
    /go/var/major-version)-$TIMESTAMP-arm64" > /dev/null 2>&1 && echo 'Found existing
    image, skipping' || (docker tag "drone-docker-registry:5000/teleport-operator:$(cat
    '/go/vars/full-version/v11')-arm64" "146628656107.dkr.ecr.us-west-2.amazonaws.com/gravitational/teleport-operator:$(cat
    /go/var/major-version)-$TIMESTAMP-arm64" && docker push "146628656107.dkr.ecr.us-west-2.amazonaws.com/gravitational/teleport-operator:$(cat
    /go/var/major-version)-$TIMESTAMP-arm64")
  - docker manifest inspect "146628656107.dkr.ecr.us-west-2.amazonaws.com/gravitational/teleport-operator:$(cat
    /go/var/minor-version)-$TIMESTAMP-arm64" > /dev/null 2>&1 && echo 'Found existing
    image, skipping' || (docker tag "drone-docker-registry:5000/teleport-operator:$(cat
    '/go/vars/full-version/v11')-arm64" "146628656107.dkr.ecr.us-west-2.amazonaws.com/gravitational/teleport-operator:$(cat
    /go/var/minor-version)-$TIMESTAMP-arm64" && docker push "146628656107.dkr.ecr.us-west-2.amazonaws.com/gravitational/teleport-operator:$(cat
    /go/var/minor-version)-$TIMESTAMP-arm64")
  - docker logout "146628656107.dkr.ecr.us-west-2.amazonaws.com"
  environment:
    AWS_ACCESS_KEY_ID:
      from_secret: STAGING_TELEPORT_DRONE_USER_ECR_KEY
    AWS_SECRET_ACCESS_KEY:
      from_secret: STAGING_TELEPORT_DRONE_USER_ECR_SECRET
  volumes:
  - name: dockersock
    path: /var/run
  depends_on:
  - Build teleport-operator image "teleport-operator:v11-arm64"
- name: Create manifest and push "teleport-operator:major-$TIMESTAMP" to ECR - staging
  image: docker
  commands:
  - apk add --no-cache aws-cli
  - aws ecr get-login-password --region=us-west-2 | docker login -u="AWS" --password-stdin
    146628656107.dkr.ecr.us-west-2.amazonaws.com
  - TIMESTAMP=$(date -d @"$DRONE_BUILD_CREATED" '+%Y%m%d%H%M')
  - docker manifest inspect "146628656107.dkr.ecr.us-west-2.amazonaws.com/gravitational/teleport-operator:$(cat
    /go/var/major-version)-$TIMESTAMP" > /dev/null 2>&1 && echo 'Found existing image,
    skipping' || (docker manifest create "146628656107.dkr.ecr.us-west-2.amazonaws.com/gravitational/teleport-operator:$(cat
    /go/var/major-version)-$TIMESTAMP" --amend "146628656107.dkr.ecr.us-west-2.amazonaws.com/gravitational/teleport-operator:$(cat
    /go/var/major-version)-$TIMESTAMP-amd64" --amend "146628656107.dkr.ecr.us-west-2.amazonaws.com/gravitational/teleport-operator:$(cat
    /go/var/major-version)-$TIMESTAMP-arm" --amend "146628656107.dkr.ecr.us-west-2.amazonaws.com/gravitational/teleport-operator:$(cat
    /go/var/major-version)-$TIMESTAMP-arm64" && docker manifest push "146628656107.dkr.ecr.us-west-2.amazonaws.com/gravitational/teleport-operator:$(cat
    /go/var/major-version)-$TIMESTAMP")
  - docker logout "146628656107.dkr.ecr.us-west-2.amazonaws.com"
  environment:
    AWS_ACCESS_KEY_ID:
      from_secret: STAGING_TELEPORT_DRONE_USER_ECR_KEY
    AWS_SECRET_ACCESS_KEY:
      from_secret: STAGING_TELEPORT_DRONE_USER_ECR_SECRET
  volumes:
  - name: dockersock
    path: /var/run
  depends_on:
  - Tag and push image "teleport-operator:v11-amd64" to ECR - staging
  - Tag and push image "teleport-operator:v11-arm" to ECR - staging
  - Tag and push image "teleport-operator:v11-arm64" to ECR - staging
- name: Create manifest and push "teleport-operator:minor-$TIMESTAMP" to ECR - staging
  image: docker
  commands:
  - apk add --no-cache aws-cli
  - aws ecr get-login-password --region=us-west-2 | docker login -u="AWS" --password-stdin
    146628656107.dkr.ecr.us-west-2.amazonaws.com
  - TIMESTAMP=$(date -d @"$DRONE_BUILD_CREATED" '+%Y%m%d%H%M')
  - docker manifest inspect "146628656107.dkr.ecr.us-west-2.amazonaws.com/gravitational/teleport-operator:$(cat
    /go/var/minor-version)-$TIMESTAMP" > /dev/null 2>&1 && echo 'Found existing image,
    skipping' || (docker manifest create "146628656107.dkr.ecr.us-west-2.amazonaws.com/gravitational/teleport-operator:$(cat
    /go/var/minor-version)-$TIMESTAMP" --amend "146628656107.dkr.ecr.us-west-2.amazonaws.com/gravitational/teleport-operator:$(cat
    /go/var/minor-version)-$TIMESTAMP-amd64" --amend "146628656107.dkr.ecr.us-west-2.amazonaws.com/gravitational/teleport-operator:$(cat
    /go/var/minor-version)-$TIMESTAMP-arm" --amend "146628656107.dkr.ecr.us-west-2.amazonaws.com/gravitational/teleport-operator:$(cat
    /go/var/minor-version)-$TIMESTAMP-arm64" && docker manifest push "146628656107.dkr.ecr.us-west-2.amazonaws.com/gravitational/teleport-operator:$(cat
    /go/var/minor-version)-$TIMESTAMP")
  - docker logout "146628656107.dkr.ecr.us-west-2.amazonaws.com"
  environment:
    AWS_ACCESS_KEY_ID:
      from_secret: STAGING_TELEPORT_DRONE_USER_ECR_KEY
    AWS_SECRET_ACCESS_KEY:
      from_secret: STAGING_TELEPORT_DRONE_USER_ECR_SECRET
  volumes:
  - name: dockersock
    path: /var/run
  depends_on:
  - Tag and push image "teleport-operator:v11-amd64" to ECR - staging
  - Tag and push image "teleport-operator:v11-arm" to ECR - staging
  - Tag and push image "teleport-operator:v11-arm64" to ECR - staging
- name: Create manifest and push "teleport-operator:canonical-$TIMESTAMP" to ECR -
    staging
  image: docker
  commands:
  - apk add --no-cache aws-cli
  - aws ecr get-login-password --region=us-west-2 | docker login -u="AWS" --password-stdin
    146628656107.dkr.ecr.us-west-2.amazonaws.com
  - TIMESTAMP=$(date -d @"$DRONE_BUILD_CREATED" '+%Y%m%d%H%M')
  - docker manifest inspect "146628656107.dkr.ecr.us-west-2.amazonaws.com/gravitational/teleport-operator:$(cat
    /go/var/canonical-version)-$TIMESTAMP" > /dev/null 2>&1 && echo 'Found existing
    image, skipping' || (docker manifest create "146628656107.dkr.ecr.us-west-2.amazonaws.com/gravitational/teleport-operator:$(cat
    /go/var/canonical-version)-$TIMESTAMP" --amend "146628656107.dkr.ecr.us-west-2.amazonaws.com/gravitational/teleport-operator:$(cat
    /go/var/canonical-version)-$TIMESTAMP-amd64" --amend "146628656107.dkr.ecr.us-west-2.amazonaws.com/gravitational/teleport-operator:$(cat
    /go/var/canonical-version)-$TIMESTAMP-arm" --amend "146628656107.dkr.ecr.us-west-2.amazonaws.com/gravitational/teleport-operator:$(cat
    /go/var/canonical-version)-$TIMESTAMP-arm64" && docker manifest push "146628656107.dkr.ecr.us-west-2.amazonaws.com/gravitational/teleport-operator:$(cat
    /go/var/canonical-version)-$TIMESTAMP")
  - docker logout "146628656107.dkr.ecr.us-west-2.amazonaws.com"
  environment:
    AWS_ACCESS_KEY_ID:
      from_secret: STAGING_TELEPORT_DRONE_USER_ECR_KEY
    AWS_SECRET_ACCESS_KEY:
      from_secret: STAGING_TELEPORT_DRONE_USER_ECR_SECRET
  volumes:
  - name: dockersock
    path: /var/run
  depends_on:
  - Tag and push image "teleport-operator:v11-amd64" to ECR - staging
  - Tag and push image "teleport-operator:v11-arm" to ECR - staging
  - Tag and push image "teleport-operator:v11-arm64" to ECR - staging
- name: Tag and push image "teleport-operator:v11-amd64" to Quay
  image: docker
  commands:
  - docker login -u="$QUAY_USERNAME" -p="$QUAY_PASSWORD" "quay.io"
  - docker pull "drone-docker-registry:5000/teleport-operator:$(cat '/go/vars/full-version/v11')-amd64"
  - docker manifest inspect "quay.io/gravitational/teleport-operator:$(cat /go/var/canonical-version)-amd64"
    > /dev/null 2>&1 && echo 'Found existing image, skipping' || (docker tag "drone-docker-registry:5000/teleport-operator:$(cat
    '/go/vars/full-version/v11')-amd64" "quay.io/gravitational/teleport-operator:$(cat
    /go/var/canonical-version)-amd64" && docker push "quay.io/gravitational/teleport-operator:$(cat
    /go/var/canonical-version)-amd64")
  - docker tag "drone-docker-registry:5000/teleport-operator:$(cat '/go/vars/full-version/v11')-amd64"
    "quay.io/gravitational/teleport-operator:$(cat /go/var/major-version)-amd64"
  - docker push "quay.io/gravitational/teleport-operator:$(cat /go/var/major-version)-amd64"
  - docker tag "drone-docker-registry:5000/teleport-operator:$(cat '/go/vars/full-version/v11')-amd64"
    "quay.io/gravitational/teleport-operator:$(cat /go/var/minor-version)-amd64"
  - docker push "quay.io/gravitational/teleport-operator:$(cat /go/var/minor-version)-amd64"
  - docker logout "quay.io"
  environment:
    QUAY_PASSWORD:
      from_secret: PRODUCTION_QUAYIO_DOCKER_PASSWORD
    QUAY_USERNAME:
      from_secret: PRODUCTION_QUAYIO_DOCKER_USERNAME
  volumes:
  - name: dockersock
    path: /var/run
  depends_on:
  - Build teleport-operator image "teleport-operator:v11-amd64"
- name: Tag and push image "teleport-operator:v11-arm" to Quay
  image: docker
  commands:
  - docker login -u="$QUAY_USERNAME" -p="$QUAY_PASSWORD" "quay.io"
  - docker pull "drone-docker-registry:5000/teleport-operator:$(cat '/go/vars/full-version/v11')-arm"
  - docker manifest inspect "quay.io/gravitational/teleport-operator:$(cat /go/var/canonical-version)-arm"
    > /dev/null 2>&1 && echo 'Found existing image, skipping' || (docker tag "drone-docker-registry:5000/teleport-operator:$(cat
    '/go/vars/full-version/v11')-arm" "quay.io/gravitational/teleport-operator:$(cat
    /go/var/canonical-version)-arm" && docker push "quay.io/gravitational/teleport-operator:$(cat
    /go/var/canonical-version)-arm")
  - docker tag "drone-docker-registry:5000/teleport-operator:$(cat '/go/vars/full-version/v11')-arm"
    "quay.io/gravitational/teleport-operator:$(cat /go/var/major-version)-arm"
  - docker push "quay.io/gravitational/teleport-operator:$(cat /go/var/major-version)-arm"
  - docker tag "drone-docker-registry:5000/teleport-operator:$(cat '/go/vars/full-version/v11')-arm"
    "quay.io/gravitational/teleport-operator:$(cat /go/var/minor-version)-arm"
  - docker push "quay.io/gravitational/teleport-operator:$(cat /go/var/minor-version)-arm"
  - docker logout "quay.io"
  environment:
    QUAY_PASSWORD:
      from_secret: PRODUCTION_QUAYIO_DOCKER_PASSWORD
    QUAY_USERNAME:
      from_secret: PRODUCTION_QUAYIO_DOCKER_USERNAME
  volumes:
  - name: dockersock
    path: /var/run
  depends_on:
  - Build teleport-operator image "teleport-operator:v11-arm"
- name: Tag and push image "teleport-operator:v11-arm64" to Quay
  image: docker
  commands:
  - docker login -u="$QUAY_USERNAME" -p="$QUAY_PASSWORD" "quay.io"
  - docker pull "drone-docker-registry:5000/teleport-operator:$(cat '/go/vars/full-version/v11')-arm64"
  - docker manifest inspect "quay.io/gravitational/teleport-operator:$(cat /go/var/canonical-version)-arm64"
    > /dev/null 2>&1 && echo 'Found existing image, skipping' || (docker tag "drone-docker-registry:5000/teleport-operator:$(cat
    '/go/vars/full-version/v11')-arm64" "quay.io/gravitational/teleport-operator:$(cat
    /go/var/canonical-version)-arm64" && docker push "quay.io/gravitational/teleport-operator:$(cat
    /go/var/canonical-version)-arm64")
  - docker tag "drone-docker-registry:5000/teleport-operator:$(cat '/go/vars/full-version/v11')-arm64"
    "quay.io/gravitational/teleport-operator:$(cat /go/var/major-version)-arm64"
  - docker push "quay.io/gravitational/teleport-operator:$(cat /go/var/major-version)-arm64"
  - docker tag "drone-docker-registry:5000/teleport-operator:$(cat '/go/vars/full-version/v11')-arm64"
    "quay.io/gravitational/teleport-operator:$(cat /go/var/minor-version)-arm64"
  - docker push "quay.io/gravitational/teleport-operator:$(cat /go/var/minor-version)-arm64"
  - docker logout "quay.io"
  environment:
    QUAY_PASSWORD:
      from_secret: PRODUCTION_QUAYIO_DOCKER_PASSWORD
    QUAY_USERNAME:
      from_secret: PRODUCTION_QUAYIO_DOCKER_USERNAME
  volumes:
  - name: dockersock
    path: /var/run
  depends_on:
  - Build teleport-operator image "teleport-operator:v11-arm64"
- name: Create manifest and push "teleport-operator:major" to Quay
  image: docker
  commands:
  - docker login -u="$QUAY_USERNAME" -p="$QUAY_PASSWORD" "quay.io"
  - docker manifest create "quay.io/gravitational/teleport-operator:$(cat /go/var/major-version)"
    --amend "quay.io/gravitational/teleport-operator:$(cat /go/var/major-version)-amd64"
    --amend "quay.io/gravitational/teleport-operator:$(cat /go/var/major-version)-arm"
    --amend "quay.io/gravitational/teleport-operator:$(cat /go/var/major-version)-arm64"
  - docker manifest push "quay.io/gravitational/teleport-operator:$(cat /go/var/major-version)"
  - docker logout "quay.io"
  environment:
    QUAY_PASSWORD:
      from_secret: PRODUCTION_QUAYIO_DOCKER_PASSWORD
    QUAY_USERNAME:
      from_secret: PRODUCTION_QUAYIO_DOCKER_USERNAME
  volumes:
  - name: dockersock
    path: /var/run
  depends_on:
  - Tag and push image "teleport-operator:v11-amd64" to Quay
  - Tag and push image "teleport-operator:v11-arm" to Quay
  - Tag and push image "teleport-operator:v11-arm64" to Quay
- name: Create manifest and push "teleport-operator:minor" to Quay
  image: docker
  commands:
  - docker login -u="$QUAY_USERNAME" -p="$QUAY_PASSWORD" "quay.io"
  - docker manifest create "quay.io/gravitational/teleport-operator:$(cat /go/var/minor-version)"
    --amend "quay.io/gravitational/teleport-operator:$(cat /go/var/minor-version)-amd64"
    --amend "quay.io/gravitational/teleport-operator:$(cat /go/var/minor-version)-arm"
    --amend "quay.io/gravitational/teleport-operator:$(cat /go/var/minor-version)-arm64"
  - docker manifest push "quay.io/gravitational/teleport-operator:$(cat /go/var/minor-version)"
  - docker logout "quay.io"
  environment:
    QUAY_PASSWORD:
      from_secret: PRODUCTION_QUAYIO_DOCKER_PASSWORD
    QUAY_USERNAME:
      from_secret: PRODUCTION_QUAYIO_DOCKER_USERNAME
  volumes:
  - name: dockersock
    path: /var/run
  depends_on:
  - Tag and push image "teleport-operator:v11-amd64" to Quay
  - Tag and push image "teleport-operator:v11-arm" to Quay
  - Tag and push image "teleport-operator:v11-arm64" to Quay
- name: Create manifest and push "teleport-operator:canonical" to Quay
  image: docker
  commands:
  - docker login -u="$QUAY_USERNAME" -p="$QUAY_PASSWORD" "quay.io"
  - docker manifest inspect "quay.io/gravitational/teleport-operator:$(cat /go/var/canonical-version)"
    > /dev/null 2>&1 && echo 'Found existing image, skipping' || (docker manifest
    create "quay.io/gravitational/teleport-operator:$(cat /go/var/canonical-version)"
    --amend "quay.io/gravitational/teleport-operator:$(cat /go/var/canonical-version)-amd64"
    --amend "quay.io/gravitational/teleport-operator:$(cat /go/var/canonical-version)-arm"
    --amend "quay.io/gravitational/teleport-operator:$(cat /go/var/canonical-version)-arm64"
    && docker manifest push "quay.io/gravitational/teleport-operator:$(cat /go/var/canonical-version)")
  - docker logout "quay.io"
  environment:
    QUAY_PASSWORD:
      from_secret: PRODUCTION_QUAYIO_DOCKER_PASSWORD
    QUAY_USERNAME:
      from_secret: PRODUCTION_QUAYIO_DOCKER_USERNAME
  volumes:
  - name: dockersock
    path: /var/run
  depends_on:
  - Tag and push image "teleport-operator:v11-amd64" to Quay
  - Tag and push image "teleport-operator:v11-arm" to Quay
  - Tag and push image "teleport-operator:v11-arm64" to Quay
- name: Tag and push image "teleport-operator:v11-amd64" to ECR - production
  image: docker
  commands:
  - apk add --no-cache aws-cli
  - aws ecr-public get-login-password --region=us-east-1 | docker login -u="AWS" --password-stdin
    public.ecr.aws
  - docker pull "drone-docker-registry:5000/teleport-operator:$(cat '/go/vars/full-version/v11')-amd64"
  - docker manifest inspect "public.ecr.aws/gravitational/teleport-operator:$(cat
    /go/var/canonical-version)-amd64" > /dev/null 2>&1 && echo 'Found existing image,
    skipping' || (docker tag "drone-docker-registry:5000/teleport-operator:$(cat '/go/vars/full-version/v11')-amd64"
    "public.ecr.aws/gravitational/teleport-operator:$(cat /go/var/canonical-version)-amd64"
    && docker push "public.ecr.aws/gravitational/teleport-operator:$(cat /go/var/canonical-version)-amd64")
  - docker tag "drone-docker-registry:5000/teleport-operator:$(cat '/go/vars/full-version/v11')-amd64"
    "public.ecr.aws/gravitational/teleport-operator:$(cat /go/var/major-version)-amd64"
  - docker push "public.ecr.aws/gravitational/teleport-operator:$(cat /go/var/major-version)-amd64"
  - docker tag "drone-docker-registry:5000/teleport-operator:$(cat '/go/vars/full-version/v11')-amd64"
    "public.ecr.aws/gravitational/teleport-operator:$(cat /go/var/minor-version)-amd64"
  - docker push "public.ecr.aws/gravitational/teleport-operator:$(cat /go/var/minor-version)-amd64"
  - docker logout "public.ecr.aws"
  environment:
    AWS_ACCESS_KEY_ID:
      from_secret: PRODUCTION_TELEPORT_DRONE_USER_ECR_KEY
    AWS_SECRET_ACCESS_KEY:
      from_secret: PRODUCTION_TELEPORT_DRONE_USER_ECR_SECRET
  volumes:
  - name: dockersock
    path: /var/run
  depends_on:
  - Build teleport-operator image "teleport-operator:v11-amd64"
- name: Tag and push image "teleport-operator:v11-arm" to ECR - production
  image: docker
  commands:
  - apk add --no-cache aws-cli
  - aws ecr-public get-login-password --region=us-east-1 | docker login -u="AWS" --password-stdin
    public.ecr.aws
  - docker pull "drone-docker-registry:5000/teleport-operator:$(cat '/go/vars/full-version/v11')-arm"
  - docker manifest inspect "public.ecr.aws/gravitational/teleport-operator:$(cat
    /go/var/canonical-version)-arm" > /dev/null 2>&1 && echo 'Found existing image,
    skipping' || (docker tag "drone-docker-registry:5000/teleport-operator:$(cat '/go/vars/full-version/v11')-arm"
    "public.ecr.aws/gravitational/teleport-operator:$(cat /go/var/canonical-version)-arm"
    && docker push "public.ecr.aws/gravitational/teleport-operator:$(cat /go/var/canonical-version)-arm")
  - docker tag "drone-docker-registry:5000/teleport-operator:$(cat '/go/vars/full-version/v11')-arm"
    "public.ecr.aws/gravitational/teleport-operator:$(cat /go/var/major-version)-arm"
  - docker push "public.ecr.aws/gravitational/teleport-operator:$(cat /go/var/major-version)-arm"
  - docker tag "drone-docker-registry:5000/teleport-operator:$(cat '/go/vars/full-version/v11')-arm"
    "public.ecr.aws/gravitational/teleport-operator:$(cat /go/var/minor-version)-arm"
  - docker push "public.ecr.aws/gravitational/teleport-operator:$(cat /go/var/minor-version)-arm"
  - docker logout "public.ecr.aws"
  environment:
    AWS_ACCESS_KEY_ID:
      from_secret: PRODUCTION_TELEPORT_DRONE_USER_ECR_KEY
    AWS_SECRET_ACCESS_KEY:
      from_secret: PRODUCTION_TELEPORT_DRONE_USER_ECR_SECRET
  volumes:
  - name: dockersock
    path: /var/run
  depends_on:
  - Build teleport-operator image "teleport-operator:v11-arm"
- name: Tag and push image "teleport-operator:v11-arm64" to ECR - production
  image: docker
  commands:
  - apk add --no-cache aws-cli
  - aws ecr-public get-login-password --region=us-east-1 | docker login -u="AWS" --password-stdin
    public.ecr.aws
  - docker pull "drone-docker-registry:5000/teleport-operator:$(cat '/go/vars/full-version/v11')-arm64"
  - docker manifest inspect "public.ecr.aws/gravitational/teleport-operator:$(cat
    /go/var/canonical-version)-arm64" > /dev/null 2>&1 && echo 'Found existing image,
    skipping' || (docker tag "drone-docker-registry:5000/teleport-operator:$(cat '/go/vars/full-version/v11')-arm64"
    "public.ecr.aws/gravitational/teleport-operator:$(cat /go/var/canonical-version)-arm64"
    && docker push "public.ecr.aws/gravitational/teleport-operator:$(cat /go/var/canonical-version)-arm64")
  - docker tag "drone-docker-registry:5000/teleport-operator:$(cat '/go/vars/full-version/v11')-arm64"
    "public.ecr.aws/gravitational/teleport-operator:$(cat /go/var/major-version)-arm64"
  - docker push "public.ecr.aws/gravitational/teleport-operator:$(cat /go/var/major-version)-arm64"
  - docker tag "drone-docker-registry:5000/teleport-operator:$(cat '/go/vars/full-version/v11')-arm64"
    "public.ecr.aws/gravitational/teleport-operator:$(cat /go/var/minor-version)-arm64"
  - docker push "public.ecr.aws/gravitational/teleport-operator:$(cat /go/var/minor-version)-arm64"
  - docker logout "public.ecr.aws"
  environment:
    AWS_ACCESS_KEY_ID:
      from_secret: PRODUCTION_TELEPORT_DRONE_USER_ECR_KEY
    AWS_SECRET_ACCESS_KEY:
      from_secret: PRODUCTION_TELEPORT_DRONE_USER_ECR_SECRET
  volumes:
  - name: dockersock
    path: /var/run
  depends_on:
  - Build teleport-operator image "teleport-operator:v11-arm64"
- name: Create manifest and push "teleport-operator:major" to ECR - production
  image: docker
  commands:
  - apk add --no-cache aws-cli
  - aws ecr-public get-login-password --region=us-east-1 | docker login -u="AWS" --password-stdin
    public.ecr.aws
  - docker manifest create "public.ecr.aws/gravitational/teleport-operator:$(cat /go/var/major-version)"
    --amend "public.ecr.aws/gravitational/teleport-operator:$(cat /go/var/major-version)-amd64"
    --amend "public.ecr.aws/gravitational/teleport-operator:$(cat /go/var/major-version)-arm"
    --amend "public.ecr.aws/gravitational/teleport-operator:$(cat /go/var/major-version)-arm64"
  - docker manifest push "public.ecr.aws/gravitational/teleport-operator:$(cat /go/var/major-version)"
  - docker logout "public.ecr.aws"
  environment:
    AWS_ACCESS_KEY_ID:
      from_secret: PRODUCTION_TELEPORT_DRONE_USER_ECR_KEY
    AWS_SECRET_ACCESS_KEY:
      from_secret: PRODUCTION_TELEPORT_DRONE_USER_ECR_SECRET
  volumes:
  - name: dockersock
    path: /var/run
  depends_on:
  - Tag and push image "teleport-operator:v11-amd64" to ECR - production
  - Tag and push image "teleport-operator:v11-arm" to ECR - production
  - Tag and push image "teleport-operator:v11-arm64" to ECR - production
- name: Create manifest and push "teleport-operator:minor" to ECR - production
  image: docker
  commands:
  - apk add --no-cache aws-cli
  - aws ecr-public get-login-password --region=us-east-1 | docker login -u="AWS" --password-stdin
    public.ecr.aws
  - docker manifest create "public.ecr.aws/gravitational/teleport-operator:$(cat /go/var/minor-version)"
    --amend "public.ecr.aws/gravitational/teleport-operator:$(cat /go/var/minor-version)-amd64"
    --amend "public.ecr.aws/gravitational/teleport-operator:$(cat /go/var/minor-version)-arm"
    --amend "public.ecr.aws/gravitational/teleport-operator:$(cat /go/var/minor-version)-arm64"
  - docker manifest push "public.ecr.aws/gravitational/teleport-operator:$(cat /go/var/minor-version)"
  - docker logout "public.ecr.aws"
  environment:
    AWS_ACCESS_KEY_ID:
      from_secret: PRODUCTION_TELEPORT_DRONE_USER_ECR_KEY
    AWS_SECRET_ACCESS_KEY:
      from_secret: PRODUCTION_TELEPORT_DRONE_USER_ECR_SECRET
  volumes:
  - name: dockersock
    path: /var/run
  depends_on:
  - Tag and push image "teleport-operator:v11-amd64" to ECR - production
  - Tag and push image "teleport-operator:v11-arm" to ECR - production
  - Tag and push image "teleport-operator:v11-arm64" to ECR - production
- name: Create manifest and push "teleport-operator:canonical" to ECR - production
  image: docker
  commands:
  - apk add --no-cache aws-cli
  - aws ecr-public get-login-password --region=us-east-1 | docker login -u="AWS" --password-stdin
    public.ecr.aws
  - docker manifest inspect "public.ecr.aws/gravitational/teleport-operator:$(cat
    /go/var/canonical-version)" > /dev/null 2>&1 && echo 'Found existing image, skipping'
    || (docker manifest create "public.ecr.aws/gravitational/teleport-operator:$(cat
    /go/var/canonical-version)" --amend "public.ecr.aws/gravitational/teleport-operator:$(cat
    /go/var/canonical-version)-amd64" --amend "public.ecr.aws/gravitational/teleport-operator:$(cat
    /go/var/canonical-version)-arm" --amend "public.ecr.aws/gravitational/teleport-operator:$(cat
    /go/var/canonical-version)-arm64" && docker manifest push "public.ecr.aws/gravitational/teleport-operator:$(cat
    /go/var/canonical-version)")
  - docker logout "public.ecr.aws"
  environment:
    AWS_ACCESS_KEY_ID:
      from_secret: PRODUCTION_TELEPORT_DRONE_USER_ECR_KEY
    AWS_SECRET_ACCESS_KEY:
      from_secret: PRODUCTION_TELEPORT_DRONE_USER_ECR_SECRET
  volumes:
  - name: dockersock
    path: /var/run
  depends_on:
  - Tag and push image "teleport-operator:v11-amd64" to ECR - production
  - Tag and push image "teleport-operator:v11-arm" to ECR - production
  - Tag and push image "teleport-operator:v11-arm64" to ECR - production
services:
- name: Start Docker
  image: docker:dind
  privileged: true
  volumes:
  - name: dockersock
    path: /var/run
- name: drone-docker-registry
  image: registry:2
  privileged: false
  volumes: []
volumes:
- name: dockersock
  temp: {}

---
################################################
# Generated using dronegen, do not edit by hand!
# Use 'make dronegen' to update.
# Generated at dronegen/container_images_release_version.go (main.(*ReleaseVersion).buildVersionPipeline)
################################################

kind: pipeline
type: kubernetes
name: teleport-container-images-previous-version-1-cron
environment:
  DEBIAN_FRONTEND: noninteractive
trigger:
  cron:
    include:
    - teleport-container-images-cron
  repo:
    include:
    - gravitational/teleport
workspace:
  path: /go
clone:
  disable: true
steps:
- name: Find the latest available semver for v10
  image: golang:1.18
  commands:
  - mkdir -pv "/tmp/teleport"
  - cd "/tmp/teleport"
  - git init
  - git remote add origin ${DRONE_REMOTE_URL}
  - git fetch origin --tags
  - git checkout -qf "branch/v10"
  - mkdir -pv "/go/vars/full-version"
  - cd "/tmp/teleport/build.assets/tooling/cmd/query-latest"
  - go run . "v10" > "/go/vars/full-version/v10"
  - echo Found full semver "$(cat "/go/vars/full-version/v10")" for major version
    "v10"
- name: Wait for docker
  image: docker
  commands:
  - timeout 30s /bin/sh -c 'while [ ! -S /var/run/docker.sock ]; do sleep 1; done'
  volumes:
  - name: dockersock
    path: /var/run
  depends_on:
  - Find the latest available semver for v10
- name: Wait for docker registry
  image: alpine
  commands:
  - apk add curl
  - timeout 30s /bin/sh -c 'while [ "$(curl -s -o /dev/null -w %{http_code} http://drone-docker-registry:5000/)"
    != "200" ]; do sleep 1; done'
  depends_on:
  - Find the latest available semver for v10
  - Wait for docker
- name: Check out code
  image: alpine/git:latest
  commands:
  - mkdir -pv "/go/src/github.com/gravitational/teleport"
  - cd "/go/src/github.com/gravitational/teleport"
  - git init
  - git remote add origin ${DRONE_REMOTE_URL}
  - git fetch origin --tags
  - git checkout -qf "$(cat '/go/vars/full-version/v10')"
  depends_on:
  - Find the latest available semver for v10
  - Wait for docker
  - Wait for docker registry
- name: Build major, minor, and canonical semver
  image: alpine
  commands:
  - echo $(cat '/go/vars/full-version/v10') | sed 's/v//' | cut -d'.' -f "1" > "/go/var/major-version"
  - echo $(cat '/go/vars/full-version/v10') | sed 's/v//' | cut -d'.' -f "1,2" > "/go/var/minor-version"
  - echo $(cat '/go/vars/full-version/v10') | sed 's/v//' | cut -d'.' -f "1,2,3" >
    "/go/var/canonical-version"
  depends_on:
  - Find the latest available semver for v10
  - Wait for docker
  - Wait for docker registry
  - Check out code
- name: Build teleport-operator image "teleport-operator:v10-amd64"
  image: docker
  commands:
  - docker run --privileged --rm tonistiigi/binfmt --install all
  - mkdir -pv "/go/src/github.com/gravitational/teleport" && cd "/go/src/github.com/gravitational/teleport"
  - mkdir -pv "/tmp/teleport-operator-v10-amd64-builder"
  - echo '[registry."drone-docker-registry:5000"]' > "/tmp/teleport-operator-v10-amd64-builder/buildkitd.toml"
  - echo '  http = true' >> "/tmp/teleport-operator-v10-amd64-builder/buildkitd.toml"
  - docker buildx create --driver "docker-container" --driver-opt "network=host" --name
    "teleport-operator-v10-amd64-builder" --config "/tmp/teleport-operator-v10-amd64-builder/buildkitd.toml"
  - docker buildx build --push --builder "teleport-operator-v10-amd64-builder" --platform
    "linux/amd64" --tag "drone-docker-registry:5000/teleport-operator:$(cat '/go/vars/full-version/v10')-amd64"
    --file "/go/src/github.com/gravitational/teleport/operator/Dockerfile" --build-arg
    "COMPILER_PACKAGE=gcc-x86-64-linux-gnu" --build-arg "COMPILER_NAME=x86_64-linux-gnu-gcc"
    /go/src/github.com/gravitational/teleport
  - docker buildx rm "teleport-operator-v10-amd64-builder"
  - rm -rf "/tmp/teleport-operator-v10-amd64-builder"
  environment:
    DOCKER_BUILDKIT: "1"
  volumes:
  - name: dockersock
    path: /var/run
  depends_on:
  - Find the latest available semver for v10
  - Wait for docker
  - Wait for docker registry
  - Check out code
  - Build major, minor, and canonical semver
- name: Build teleport-operator image "teleport-operator:v10-arm"
  image: docker
  commands:
  - docker run --privileged --rm tonistiigi/binfmt --install all
  - mkdir -pv "/go/src/github.com/gravitational/teleport" && cd "/go/src/github.com/gravitational/teleport"
  - mkdir -pv "/tmp/teleport-operator-v10-arm-builder"
  - echo '[registry."drone-docker-registry:5000"]' > "/tmp/teleport-operator-v10-arm-builder/buildkitd.toml"
  - echo '  http = true' >> "/tmp/teleport-operator-v10-arm-builder/buildkitd.toml"
  - docker buildx create --driver "docker-container" --driver-opt "network=host" --name
    "teleport-operator-v10-arm-builder" --config "/tmp/teleport-operator-v10-arm-builder/buildkitd.toml"
  - docker buildx build --push --builder "teleport-operator-v10-arm-builder" --platform
    "linux/arm" --tag "drone-docker-registry:5000/teleport-operator:$(cat '/go/vars/full-version/v10')-arm"
    --file "/go/src/github.com/gravitational/teleport/operator/Dockerfile" --build-arg
    "COMPILER_PACKAGE=gcc-arm-linux-gnueabihf" --build-arg "COMPILER_NAME=arm-linux-gnueabihf-gcc"
    /go/src/github.com/gravitational/teleport
  - docker buildx rm "teleport-operator-v10-arm-builder"
  - rm -rf "/tmp/teleport-operator-v10-arm-builder"
  environment:
    DOCKER_BUILDKIT: "1"
  volumes:
  - name: dockersock
    path: /var/run
  depends_on:
  - Find the latest available semver for v10
  - Wait for docker
  - Wait for docker registry
  - Check out code
  - Build major, minor, and canonical semver
- name: Build teleport-operator image "teleport-operator:v10-arm64"
  image: docker
  commands:
  - docker run --privileged --rm tonistiigi/binfmt --install all
  - mkdir -pv "/go/src/github.com/gravitational/teleport" && cd "/go/src/github.com/gravitational/teleport"
  - mkdir -pv "/tmp/teleport-operator-v10-arm64-builder"
  - echo '[registry."drone-docker-registry:5000"]' > "/tmp/teleport-operator-v10-arm64-builder/buildkitd.toml"
  - echo '  http = true' >> "/tmp/teleport-operator-v10-arm64-builder/buildkitd.toml"
  - docker buildx create --driver "docker-container" --driver-opt "network=host" --name
    "teleport-operator-v10-arm64-builder" --config "/tmp/teleport-operator-v10-arm64-builder/buildkitd.toml"
  - docker buildx build --push --builder "teleport-operator-v10-arm64-builder" --platform
    "linux/arm64" --tag "drone-docker-registry:5000/teleport-operator:$(cat '/go/vars/full-version/v10')-arm64"
    --file "/go/src/github.com/gravitational/teleport/operator/Dockerfile" --build-arg
    "COMPILER_PACKAGE=gcc-aarch64-linux-gnu" --build-arg "COMPILER_NAME=aarch64-linux-gnu-gcc"
    /go/src/github.com/gravitational/teleport
  - docker buildx rm "teleport-operator-v10-arm64-builder"
  - rm -rf "/tmp/teleport-operator-v10-arm64-builder"
  environment:
    DOCKER_BUILDKIT: "1"
  volumes:
  - name: dockersock
    path: /var/run
  depends_on:
  - Find the latest available semver for v10
  - Wait for docker
  - Wait for docker registry
  - Check out code
  - Build major, minor, and canonical semver
- name: Tag and push image "teleport-operator:v10-amd64" to ECR - staging
  image: docker
  commands:
  - apk add --no-cache aws-cli
  - aws ecr get-login-password --region=us-west-2 | docker login -u="AWS" --password-stdin
    146628656107.dkr.ecr.us-west-2.amazonaws.com
  - TIMESTAMP=$(date -d @"$DRONE_BUILD_CREATED" '+%Y%m%d%H%M')
  - docker pull "drone-docker-registry:5000/teleport-operator:$(cat '/go/vars/full-version/v10')-amd64"
  - docker manifest inspect "146628656107.dkr.ecr.us-west-2.amazonaws.com/gravitational/teleport-operator:$(cat
    /go/var/canonical-version)-$TIMESTAMP-amd64" > /dev/null 2>&1 && echo 'Found existing
    image, skipping' || (docker tag "drone-docker-registry:5000/teleport-operator:$(cat
    '/go/vars/full-version/v10')-amd64" "146628656107.dkr.ecr.us-west-2.amazonaws.com/gravitational/teleport-operator:$(cat
    /go/var/canonical-version)-$TIMESTAMP-amd64" && docker push "146628656107.dkr.ecr.us-west-2.amazonaws.com/gravitational/teleport-operator:$(cat
    /go/var/canonical-version)-$TIMESTAMP-amd64")
  - docker manifest inspect "146628656107.dkr.ecr.us-west-2.amazonaws.com/gravitational/teleport-operator:$(cat
    /go/var/major-version)-$TIMESTAMP-amd64" > /dev/null 2>&1 && echo 'Found existing
    image, skipping' || (docker tag "drone-docker-registry:5000/teleport-operator:$(cat
    '/go/vars/full-version/v10')-amd64" "146628656107.dkr.ecr.us-west-2.amazonaws.com/gravitational/teleport-operator:$(cat
    /go/var/major-version)-$TIMESTAMP-amd64" && docker push "146628656107.dkr.ecr.us-west-2.amazonaws.com/gravitational/teleport-operator:$(cat
    /go/var/major-version)-$TIMESTAMP-amd64")
  - docker manifest inspect "146628656107.dkr.ecr.us-west-2.amazonaws.com/gravitational/teleport-operator:$(cat
    /go/var/minor-version)-$TIMESTAMP-amd64" > /dev/null 2>&1 && echo 'Found existing
    image, skipping' || (docker tag "drone-docker-registry:5000/teleport-operator:$(cat
    '/go/vars/full-version/v10')-amd64" "146628656107.dkr.ecr.us-west-2.amazonaws.com/gravitational/teleport-operator:$(cat
    /go/var/minor-version)-$TIMESTAMP-amd64" && docker push "146628656107.dkr.ecr.us-west-2.amazonaws.com/gravitational/teleport-operator:$(cat
    /go/var/minor-version)-$TIMESTAMP-amd64")
  - docker logout "146628656107.dkr.ecr.us-west-2.amazonaws.com"
  environment:
    AWS_ACCESS_KEY_ID:
      from_secret: STAGING_TELEPORT_DRONE_USER_ECR_KEY
    AWS_SECRET_ACCESS_KEY:
      from_secret: STAGING_TELEPORT_DRONE_USER_ECR_SECRET
  volumes:
  - name: dockersock
    path: /var/run
  depends_on:
  - Build teleport-operator image "teleport-operator:v10-amd64"
- name: Tag and push image "teleport-operator:v10-arm" to ECR - staging
  image: docker
  commands:
  - apk add --no-cache aws-cli
  - aws ecr get-login-password --region=us-west-2 | docker login -u="AWS" --password-stdin
    146628656107.dkr.ecr.us-west-2.amazonaws.com
  - TIMESTAMP=$(date -d @"$DRONE_BUILD_CREATED" '+%Y%m%d%H%M')
  - docker pull "drone-docker-registry:5000/teleport-operator:$(cat '/go/vars/full-version/v10')-arm"
  - docker manifest inspect "146628656107.dkr.ecr.us-west-2.amazonaws.com/gravitational/teleport-operator:$(cat
    /go/var/canonical-version)-$TIMESTAMP-arm" > /dev/null 2>&1 && echo 'Found existing
    image, skipping' || (docker tag "drone-docker-registry:5000/teleport-operator:$(cat
    '/go/vars/full-version/v10')-arm" "146628656107.dkr.ecr.us-west-2.amazonaws.com/gravitational/teleport-operator:$(cat
    /go/var/canonical-version)-$TIMESTAMP-arm" && docker push "146628656107.dkr.ecr.us-west-2.amazonaws.com/gravitational/teleport-operator:$(cat
    /go/var/canonical-version)-$TIMESTAMP-arm")
  - docker manifest inspect "146628656107.dkr.ecr.us-west-2.amazonaws.com/gravitational/teleport-operator:$(cat
    /go/var/major-version)-$TIMESTAMP-arm" > /dev/null 2>&1 && echo 'Found existing
    image, skipping' || (docker tag "drone-docker-registry:5000/teleport-operator:$(cat
    '/go/vars/full-version/v10')-arm" "146628656107.dkr.ecr.us-west-2.amazonaws.com/gravitational/teleport-operator:$(cat
    /go/var/major-version)-$TIMESTAMP-arm" && docker push "146628656107.dkr.ecr.us-west-2.amazonaws.com/gravitational/teleport-operator:$(cat
    /go/var/major-version)-$TIMESTAMP-arm")
  - docker manifest inspect "146628656107.dkr.ecr.us-west-2.amazonaws.com/gravitational/teleport-operator:$(cat
    /go/var/minor-version)-$TIMESTAMP-arm" > /dev/null 2>&1 && echo 'Found existing
    image, skipping' || (docker tag "drone-docker-registry:5000/teleport-operator:$(cat
    '/go/vars/full-version/v10')-arm" "146628656107.dkr.ecr.us-west-2.amazonaws.com/gravitational/teleport-operator:$(cat
    /go/var/minor-version)-$TIMESTAMP-arm" && docker push "146628656107.dkr.ecr.us-west-2.amazonaws.com/gravitational/teleport-operator:$(cat
    /go/var/minor-version)-$TIMESTAMP-arm")
  - docker logout "146628656107.dkr.ecr.us-west-2.amazonaws.com"
  environment:
    AWS_ACCESS_KEY_ID:
      from_secret: STAGING_TELEPORT_DRONE_USER_ECR_KEY
    AWS_SECRET_ACCESS_KEY:
      from_secret: STAGING_TELEPORT_DRONE_USER_ECR_SECRET
  volumes:
  - name: dockersock
    path: /var/run
  depends_on:
  - Build teleport-operator image "teleport-operator:v10-arm"
- name: Tag and push image "teleport-operator:v10-arm64" to ECR - staging
  image: docker
  commands:
  - apk add --no-cache aws-cli
  - aws ecr get-login-password --region=us-west-2 | docker login -u="AWS" --password-stdin
    146628656107.dkr.ecr.us-west-2.amazonaws.com
  - TIMESTAMP=$(date -d @"$DRONE_BUILD_CREATED" '+%Y%m%d%H%M')
  - docker pull "drone-docker-registry:5000/teleport-operator:$(cat '/go/vars/full-version/v10')-arm64"
  - docker manifest inspect "146628656107.dkr.ecr.us-west-2.amazonaws.com/gravitational/teleport-operator:$(cat
    /go/var/canonical-version)-$TIMESTAMP-arm64" > /dev/null 2>&1 && echo 'Found existing
    image, skipping' || (docker tag "drone-docker-registry:5000/teleport-operator:$(cat
    '/go/vars/full-version/v10')-arm64" "146628656107.dkr.ecr.us-west-2.amazonaws.com/gravitational/teleport-operator:$(cat
    /go/var/canonical-version)-$TIMESTAMP-arm64" && docker push "146628656107.dkr.ecr.us-west-2.amazonaws.com/gravitational/teleport-operator:$(cat
    /go/var/canonical-version)-$TIMESTAMP-arm64")
  - docker manifest inspect "146628656107.dkr.ecr.us-west-2.amazonaws.com/gravitational/teleport-operator:$(cat
    /go/var/major-version)-$TIMESTAMP-arm64" > /dev/null 2>&1 && echo 'Found existing
    image, skipping' || (docker tag "drone-docker-registry:5000/teleport-operator:$(cat
    '/go/vars/full-version/v10')-arm64" "146628656107.dkr.ecr.us-west-2.amazonaws.com/gravitational/teleport-operator:$(cat
    /go/var/major-version)-$TIMESTAMP-arm64" && docker push "146628656107.dkr.ecr.us-west-2.amazonaws.com/gravitational/teleport-operator:$(cat
    /go/var/major-version)-$TIMESTAMP-arm64")
  - docker manifest inspect "146628656107.dkr.ecr.us-west-2.amazonaws.com/gravitational/teleport-operator:$(cat
    /go/var/minor-version)-$TIMESTAMP-arm64" > /dev/null 2>&1 && echo 'Found existing
    image, skipping' || (docker tag "drone-docker-registry:5000/teleport-operator:$(cat
    '/go/vars/full-version/v10')-arm64" "146628656107.dkr.ecr.us-west-2.amazonaws.com/gravitational/teleport-operator:$(cat
    /go/var/minor-version)-$TIMESTAMP-arm64" && docker push "146628656107.dkr.ecr.us-west-2.amazonaws.com/gravitational/teleport-operator:$(cat
    /go/var/minor-version)-$TIMESTAMP-arm64")
  - docker logout "146628656107.dkr.ecr.us-west-2.amazonaws.com"
  environment:
    AWS_ACCESS_KEY_ID:
      from_secret: STAGING_TELEPORT_DRONE_USER_ECR_KEY
    AWS_SECRET_ACCESS_KEY:
      from_secret: STAGING_TELEPORT_DRONE_USER_ECR_SECRET
  volumes:
  - name: dockersock
    path: /var/run
  depends_on:
  - Build teleport-operator image "teleport-operator:v10-arm64"
- name: Create manifest and push "teleport-operator:major-$TIMESTAMP" to ECR - staging
  image: docker
  commands:
  - apk add --no-cache aws-cli
  - aws ecr get-login-password --region=us-west-2 | docker login -u="AWS" --password-stdin
    146628656107.dkr.ecr.us-west-2.amazonaws.com
  - TIMESTAMP=$(date -d @"$DRONE_BUILD_CREATED" '+%Y%m%d%H%M')
  - docker manifest inspect "146628656107.dkr.ecr.us-west-2.amazonaws.com/gravitational/teleport-operator:$(cat
    /go/var/major-version)-$TIMESTAMP" > /dev/null 2>&1 && echo 'Found existing image,
    skipping' || (docker manifest create "146628656107.dkr.ecr.us-west-2.amazonaws.com/gravitational/teleport-operator:$(cat
    /go/var/major-version)-$TIMESTAMP" --amend "146628656107.dkr.ecr.us-west-2.amazonaws.com/gravitational/teleport-operator:$(cat
    /go/var/major-version)-$TIMESTAMP-amd64" --amend "146628656107.dkr.ecr.us-west-2.amazonaws.com/gravitational/teleport-operator:$(cat
    /go/var/major-version)-$TIMESTAMP-arm" --amend "146628656107.dkr.ecr.us-west-2.amazonaws.com/gravitational/teleport-operator:$(cat
    /go/var/major-version)-$TIMESTAMP-arm64" && docker manifest push "146628656107.dkr.ecr.us-west-2.amazonaws.com/gravitational/teleport-operator:$(cat
    /go/var/major-version)-$TIMESTAMP")
  - docker logout "146628656107.dkr.ecr.us-west-2.amazonaws.com"
  environment:
    AWS_ACCESS_KEY_ID:
      from_secret: STAGING_TELEPORT_DRONE_USER_ECR_KEY
    AWS_SECRET_ACCESS_KEY:
      from_secret: STAGING_TELEPORT_DRONE_USER_ECR_SECRET
  volumes:
  - name: dockersock
    path: /var/run
  depends_on:
  - Tag and push image "teleport-operator:v10-amd64" to ECR - staging
  - Tag and push image "teleport-operator:v10-arm" to ECR - staging
  - Tag and push image "teleport-operator:v10-arm64" to ECR - staging
- name: Create manifest and push "teleport-operator:minor-$TIMESTAMP" to ECR - staging
  image: docker
  commands:
  - apk add --no-cache aws-cli
  - aws ecr get-login-password --region=us-west-2 | docker login -u="AWS" --password-stdin
    146628656107.dkr.ecr.us-west-2.amazonaws.com
  - TIMESTAMP=$(date -d @"$DRONE_BUILD_CREATED" '+%Y%m%d%H%M')
  - docker manifest inspect "146628656107.dkr.ecr.us-west-2.amazonaws.com/gravitational/teleport-operator:$(cat
    /go/var/minor-version)-$TIMESTAMP" > /dev/null 2>&1 && echo 'Found existing image,
    skipping' || (docker manifest create "146628656107.dkr.ecr.us-west-2.amazonaws.com/gravitational/teleport-operator:$(cat
    /go/var/minor-version)-$TIMESTAMP" --amend "146628656107.dkr.ecr.us-west-2.amazonaws.com/gravitational/teleport-operator:$(cat
    /go/var/minor-version)-$TIMESTAMP-amd64" --amend "146628656107.dkr.ecr.us-west-2.amazonaws.com/gravitational/teleport-operator:$(cat
    /go/var/minor-version)-$TIMESTAMP-arm" --amend "146628656107.dkr.ecr.us-west-2.amazonaws.com/gravitational/teleport-operator:$(cat
    /go/var/minor-version)-$TIMESTAMP-arm64" && docker manifest push "146628656107.dkr.ecr.us-west-2.amazonaws.com/gravitational/teleport-operator:$(cat
    /go/var/minor-version)-$TIMESTAMP")
  - docker logout "146628656107.dkr.ecr.us-west-2.amazonaws.com"
  environment:
    AWS_ACCESS_KEY_ID:
      from_secret: STAGING_TELEPORT_DRONE_USER_ECR_KEY
    AWS_SECRET_ACCESS_KEY:
      from_secret: STAGING_TELEPORT_DRONE_USER_ECR_SECRET
  volumes:
  - name: dockersock
    path: /var/run
  depends_on:
  - Tag and push image "teleport-operator:v10-amd64" to ECR - staging
  - Tag and push image "teleport-operator:v10-arm" to ECR - staging
  - Tag and push image "teleport-operator:v10-arm64" to ECR - staging
- name: Create manifest and push "teleport-operator:canonical-$TIMESTAMP" to ECR -
    staging
  image: docker
  commands:
  - apk add --no-cache aws-cli
  - aws ecr get-login-password --region=us-west-2 | docker login -u="AWS" --password-stdin
    146628656107.dkr.ecr.us-west-2.amazonaws.com
  - TIMESTAMP=$(date -d @"$DRONE_BUILD_CREATED" '+%Y%m%d%H%M')
  - docker manifest inspect "146628656107.dkr.ecr.us-west-2.amazonaws.com/gravitational/teleport-operator:$(cat
    /go/var/canonical-version)-$TIMESTAMP" > /dev/null 2>&1 && echo 'Found existing
    image, skipping' || (docker manifest create "146628656107.dkr.ecr.us-west-2.amazonaws.com/gravitational/teleport-operator:$(cat
    /go/var/canonical-version)-$TIMESTAMP" --amend "146628656107.dkr.ecr.us-west-2.amazonaws.com/gravitational/teleport-operator:$(cat
    /go/var/canonical-version)-$TIMESTAMP-amd64" --amend "146628656107.dkr.ecr.us-west-2.amazonaws.com/gravitational/teleport-operator:$(cat
    /go/var/canonical-version)-$TIMESTAMP-arm" --amend "146628656107.dkr.ecr.us-west-2.amazonaws.com/gravitational/teleport-operator:$(cat
    /go/var/canonical-version)-$TIMESTAMP-arm64" && docker manifest push "146628656107.dkr.ecr.us-west-2.amazonaws.com/gravitational/teleport-operator:$(cat
    /go/var/canonical-version)-$TIMESTAMP")
  - docker logout "146628656107.dkr.ecr.us-west-2.amazonaws.com"
  environment:
    AWS_ACCESS_KEY_ID:
      from_secret: STAGING_TELEPORT_DRONE_USER_ECR_KEY
    AWS_SECRET_ACCESS_KEY:
      from_secret: STAGING_TELEPORT_DRONE_USER_ECR_SECRET
  volumes:
  - name: dockersock
    path: /var/run
  depends_on:
  - Tag and push image "teleport-operator:v10-amd64" to ECR - staging
  - Tag and push image "teleport-operator:v10-arm" to ECR - staging
  - Tag and push image "teleport-operator:v10-arm64" to ECR - staging
- name: Tag and push image "teleport-operator:v10-amd64" to Quay
  image: docker
  commands:
  - docker login -u="$QUAY_USERNAME" -p="$QUAY_PASSWORD" "quay.io"
  - docker pull "drone-docker-registry:5000/teleport-operator:$(cat '/go/vars/full-version/v10')-amd64"
  - docker manifest inspect "quay.io/gravitational/teleport-operator:$(cat /go/var/canonical-version)-amd64"
    > /dev/null 2>&1 && echo 'Found existing image, skipping' || (docker tag "drone-docker-registry:5000/teleport-operator:$(cat
    '/go/vars/full-version/v10')-amd64" "quay.io/gravitational/teleport-operator:$(cat
    /go/var/canonical-version)-amd64" && docker push "quay.io/gravitational/teleport-operator:$(cat
    /go/var/canonical-version)-amd64")
  - docker tag "drone-docker-registry:5000/teleport-operator:$(cat '/go/vars/full-version/v10')-amd64"
    "quay.io/gravitational/teleport-operator:$(cat /go/var/major-version)-amd64"
  - docker push "quay.io/gravitational/teleport-operator:$(cat /go/var/major-version)-amd64"
  - docker tag "drone-docker-registry:5000/teleport-operator:$(cat '/go/vars/full-version/v10')-amd64"
    "quay.io/gravitational/teleport-operator:$(cat /go/var/minor-version)-amd64"
  - docker push "quay.io/gravitational/teleport-operator:$(cat /go/var/minor-version)-amd64"
  - docker logout "quay.io"
  environment:
    QUAY_PASSWORD:
      from_secret: PRODUCTION_QUAYIO_DOCKER_PASSWORD
    QUAY_USERNAME:
      from_secret: PRODUCTION_QUAYIO_DOCKER_USERNAME
  volumes:
  - name: dockersock
    path: /var/run
  depends_on:
  - Build teleport-operator image "teleport-operator:v10-amd64"
- name: Tag and push image "teleport-operator:v10-arm" to Quay
  image: docker
  commands:
  - docker login -u="$QUAY_USERNAME" -p="$QUAY_PASSWORD" "quay.io"
  - docker pull "drone-docker-registry:5000/teleport-operator:$(cat '/go/vars/full-version/v10')-arm"
  - docker manifest inspect "quay.io/gravitational/teleport-operator:$(cat /go/var/canonical-version)-arm"
    > /dev/null 2>&1 && echo 'Found existing image, skipping' || (docker tag "drone-docker-registry:5000/teleport-operator:$(cat
    '/go/vars/full-version/v10')-arm" "quay.io/gravitational/teleport-operator:$(cat
    /go/var/canonical-version)-arm" && docker push "quay.io/gravitational/teleport-operator:$(cat
    /go/var/canonical-version)-arm")
  - docker tag "drone-docker-registry:5000/teleport-operator:$(cat '/go/vars/full-version/v10')-arm"
    "quay.io/gravitational/teleport-operator:$(cat /go/var/major-version)-arm"
  - docker push "quay.io/gravitational/teleport-operator:$(cat /go/var/major-version)-arm"
  - docker tag "drone-docker-registry:5000/teleport-operator:$(cat '/go/vars/full-version/v10')-arm"
    "quay.io/gravitational/teleport-operator:$(cat /go/var/minor-version)-arm"
  - docker push "quay.io/gravitational/teleport-operator:$(cat /go/var/minor-version)-arm"
  - docker logout "quay.io"
  environment:
    QUAY_PASSWORD:
      from_secret: PRODUCTION_QUAYIO_DOCKER_PASSWORD
    QUAY_USERNAME:
      from_secret: PRODUCTION_QUAYIO_DOCKER_USERNAME
  volumes:
  - name: dockersock
    path: /var/run
  depends_on:
  - Build teleport-operator image "teleport-operator:v10-arm"
- name: Tag and push image "teleport-operator:v10-arm64" to Quay
  image: docker
  commands:
  - docker login -u="$QUAY_USERNAME" -p="$QUAY_PASSWORD" "quay.io"
  - docker pull "drone-docker-registry:5000/teleport-operator:$(cat '/go/vars/full-version/v10')-arm64"
  - docker manifest inspect "quay.io/gravitational/teleport-operator:$(cat /go/var/canonical-version)-arm64"
    > /dev/null 2>&1 && echo 'Found existing image, skipping' || (docker tag "drone-docker-registry:5000/teleport-operator:$(cat
    '/go/vars/full-version/v10')-arm64" "quay.io/gravitational/teleport-operator:$(cat
    /go/var/canonical-version)-arm64" && docker push "quay.io/gravitational/teleport-operator:$(cat
    /go/var/canonical-version)-arm64")
  - docker tag "drone-docker-registry:5000/teleport-operator:$(cat '/go/vars/full-version/v10')-arm64"
    "quay.io/gravitational/teleport-operator:$(cat /go/var/major-version)-arm64"
  - docker push "quay.io/gravitational/teleport-operator:$(cat /go/var/major-version)-arm64"
  - docker tag "drone-docker-registry:5000/teleport-operator:$(cat '/go/vars/full-version/v10')-arm64"
    "quay.io/gravitational/teleport-operator:$(cat /go/var/minor-version)-arm64"
  - docker push "quay.io/gravitational/teleport-operator:$(cat /go/var/minor-version)-arm64"
  - docker logout "quay.io"
  environment:
    QUAY_PASSWORD:
      from_secret: PRODUCTION_QUAYIO_DOCKER_PASSWORD
    QUAY_USERNAME:
      from_secret: PRODUCTION_QUAYIO_DOCKER_USERNAME
  volumes:
  - name: dockersock
    path: /var/run
  depends_on:
  - Build teleport-operator image "teleport-operator:v10-arm64"
- name: Create manifest and push "teleport-operator:major" to Quay
  image: docker
  commands:
  - docker login -u="$QUAY_USERNAME" -p="$QUAY_PASSWORD" "quay.io"
  - docker manifest create "quay.io/gravitational/teleport-operator:$(cat /go/var/major-version)"
    --amend "quay.io/gravitational/teleport-operator:$(cat /go/var/major-version)-amd64"
    --amend "quay.io/gravitational/teleport-operator:$(cat /go/var/major-version)-arm"
    --amend "quay.io/gravitational/teleport-operator:$(cat /go/var/major-version)-arm64"
  - docker manifest push "quay.io/gravitational/teleport-operator:$(cat /go/var/major-version)"
  - docker logout "quay.io"
  environment:
    QUAY_PASSWORD:
      from_secret: PRODUCTION_QUAYIO_DOCKER_PASSWORD
    QUAY_USERNAME:
      from_secret: PRODUCTION_QUAYIO_DOCKER_USERNAME
  volumes:
  - name: dockersock
    path: /var/run
  depends_on:
  - Tag and push image "teleport-operator:v10-amd64" to Quay
  - Tag and push image "teleport-operator:v10-arm" to Quay
  - Tag and push image "teleport-operator:v10-arm64" to Quay
- name: Create manifest and push "teleport-operator:minor" to Quay
  image: docker
  commands:
  - docker login -u="$QUAY_USERNAME" -p="$QUAY_PASSWORD" "quay.io"
  - docker manifest create "quay.io/gravitational/teleport-operator:$(cat /go/var/minor-version)"
    --amend "quay.io/gravitational/teleport-operator:$(cat /go/var/minor-version)-amd64"
    --amend "quay.io/gravitational/teleport-operator:$(cat /go/var/minor-version)-arm"
    --amend "quay.io/gravitational/teleport-operator:$(cat /go/var/minor-version)-arm64"
  - docker manifest push "quay.io/gravitational/teleport-operator:$(cat /go/var/minor-version)"
  - docker logout "quay.io"
  environment:
    QUAY_PASSWORD:
      from_secret: PRODUCTION_QUAYIO_DOCKER_PASSWORD
    QUAY_USERNAME:
      from_secret: PRODUCTION_QUAYIO_DOCKER_USERNAME
  volumes:
  - name: dockersock
    path: /var/run
  depends_on:
  - Tag and push image "teleport-operator:v10-amd64" to Quay
  - Tag and push image "teleport-operator:v10-arm" to Quay
  - Tag and push image "teleport-operator:v10-arm64" to Quay
- name: Create manifest and push "teleport-operator:canonical" to Quay
  image: docker
  commands:
  - docker login -u="$QUAY_USERNAME" -p="$QUAY_PASSWORD" "quay.io"
  - docker manifest inspect "quay.io/gravitational/teleport-operator:$(cat /go/var/canonical-version)"
    > /dev/null 2>&1 && echo 'Found existing image, skipping' || (docker manifest
    create "quay.io/gravitational/teleport-operator:$(cat /go/var/canonical-version)"
    --amend "quay.io/gravitational/teleport-operator:$(cat /go/var/canonical-version)-amd64"
    --amend "quay.io/gravitational/teleport-operator:$(cat /go/var/canonical-version)-arm"
    --amend "quay.io/gravitational/teleport-operator:$(cat /go/var/canonical-version)-arm64"
    && docker manifest push "quay.io/gravitational/teleport-operator:$(cat /go/var/canonical-version)")
  - docker logout "quay.io"
  environment:
    QUAY_PASSWORD:
      from_secret: PRODUCTION_QUAYIO_DOCKER_PASSWORD
    QUAY_USERNAME:
      from_secret: PRODUCTION_QUAYIO_DOCKER_USERNAME
  volumes:
  - name: dockersock
    path: /var/run
  depends_on:
  - Tag and push image "teleport-operator:v10-amd64" to Quay
  - Tag and push image "teleport-operator:v10-arm" to Quay
  - Tag and push image "teleport-operator:v10-arm64" to Quay
- name: Tag and push image "teleport-operator:v10-amd64" to ECR - production
  image: docker
  commands:
  - apk add --no-cache aws-cli
  - aws ecr-public get-login-password --region=us-east-1 | docker login -u="AWS" --password-stdin
    public.ecr.aws
  - docker pull "drone-docker-registry:5000/teleport-operator:$(cat '/go/vars/full-version/v10')-amd64"
  - docker manifest inspect "public.ecr.aws/gravitational/teleport-operator:$(cat
    /go/var/canonical-version)-amd64" > /dev/null 2>&1 && echo 'Found existing image,
    skipping' || (docker tag "drone-docker-registry:5000/teleport-operator:$(cat '/go/vars/full-version/v10')-amd64"
    "public.ecr.aws/gravitational/teleport-operator:$(cat /go/var/canonical-version)-amd64"
    && docker push "public.ecr.aws/gravitational/teleport-operator:$(cat /go/var/canonical-version)-amd64")
  - docker tag "drone-docker-registry:5000/teleport-operator:$(cat '/go/vars/full-version/v10')-amd64"
    "public.ecr.aws/gravitational/teleport-operator:$(cat /go/var/major-version)-amd64"
  - docker push "public.ecr.aws/gravitational/teleport-operator:$(cat /go/var/major-version)-amd64"
  - docker tag "drone-docker-registry:5000/teleport-operator:$(cat '/go/vars/full-version/v10')-amd64"
    "public.ecr.aws/gravitational/teleport-operator:$(cat /go/var/minor-version)-amd64"
  - docker push "public.ecr.aws/gravitational/teleport-operator:$(cat /go/var/minor-version)-amd64"
  - docker logout "public.ecr.aws"
  environment:
    AWS_ACCESS_KEY_ID:
      from_secret: PRODUCTION_TELEPORT_DRONE_USER_ECR_KEY
    AWS_SECRET_ACCESS_KEY:
      from_secret: PRODUCTION_TELEPORT_DRONE_USER_ECR_SECRET
  volumes:
  - name: dockersock
    path: /var/run
  depends_on:
  - Build teleport-operator image "teleport-operator:v10-amd64"
- name: Tag and push image "teleport-operator:v10-arm" to ECR - production
  image: docker
  commands:
  - apk add --no-cache aws-cli
  - aws ecr-public get-login-password --region=us-east-1 | docker login -u="AWS" --password-stdin
    public.ecr.aws
  - docker pull "drone-docker-registry:5000/teleport-operator:$(cat '/go/vars/full-version/v10')-arm"
  - docker manifest inspect "public.ecr.aws/gravitational/teleport-operator:$(cat
    /go/var/canonical-version)-arm" > /dev/null 2>&1 && echo 'Found existing image,
    skipping' || (docker tag "drone-docker-registry:5000/teleport-operator:$(cat '/go/vars/full-version/v10')-arm"
    "public.ecr.aws/gravitational/teleport-operator:$(cat /go/var/canonical-version)-arm"
    && docker push "public.ecr.aws/gravitational/teleport-operator:$(cat /go/var/canonical-version)-arm")
  - docker tag "drone-docker-registry:5000/teleport-operator:$(cat '/go/vars/full-version/v10')-arm"
    "public.ecr.aws/gravitational/teleport-operator:$(cat /go/var/major-version)-arm"
  - docker push "public.ecr.aws/gravitational/teleport-operator:$(cat /go/var/major-version)-arm"
  - docker tag "drone-docker-registry:5000/teleport-operator:$(cat '/go/vars/full-version/v10')-arm"
    "public.ecr.aws/gravitational/teleport-operator:$(cat /go/var/minor-version)-arm"
  - docker push "public.ecr.aws/gravitational/teleport-operator:$(cat /go/var/minor-version)-arm"
  - docker logout "public.ecr.aws"
  environment:
    AWS_ACCESS_KEY_ID:
      from_secret: PRODUCTION_TELEPORT_DRONE_USER_ECR_KEY
    AWS_SECRET_ACCESS_KEY:
      from_secret: PRODUCTION_TELEPORT_DRONE_USER_ECR_SECRET
  volumes:
  - name: dockersock
    path: /var/run
  depends_on:
  - Build teleport-operator image "teleport-operator:v10-arm"
- name: Tag and push image "teleport-operator:v10-arm64" to ECR - production
  image: docker
  commands:
  - apk add --no-cache aws-cli
  - aws ecr-public get-login-password --region=us-east-1 | docker login -u="AWS" --password-stdin
    public.ecr.aws
  - docker pull "drone-docker-registry:5000/teleport-operator:$(cat '/go/vars/full-version/v10')-arm64"
  - docker manifest inspect "public.ecr.aws/gravitational/teleport-operator:$(cat
    /go/var/canonical-version)-arm64" > /dev/null 2>&1 && echo 'Found existing image,
    skipping' || (docker tag "drone-docker-registry:5000/teleport-operator:$(cat '/go/vars/full-version/v10')-arm64"
    "public.ecr.aws/gravitational/teleport-operator:$(cat /go/var/canonical-version)-arm64"
    && docker push "public.ecr.aws/gravitational/teleport-operator:$(cat /go/var/canonical-version)-arm64")
  - docker tag "drone-docker-registry:5000/teleport-operator:$(cat '/go/vars/full-version/v10')-arm64"
    "public.ecr.aws/gravitational/teleport-operator:$(cat /go/var/major-version)-arm64"
  - docker push "public.ecr.aws/gravitational/teleport-operator:$(cat /go/var/major-version)-arm64"
  - docker tag "drone-docker-registry:5000/teleport-operator:$(cat '/go/vars/full-version/v10')-arm64"
    "public.ecr.aws/gravitational/teleport-operator:$(cat /go/var/minor-version)-arm64"
  - docker push "public.ecr.aws/gravitational/teleport-operator:$(cat /go/var/minor-version)-arm64"
  - docker logout "public.ecr.aws"
  environment:
    AWS_ACCESS_KEY_ID:
      from_secret: PRODUCTION_TELEPORT_DRONE_USER_ECR_KEY
    AWS_SECRET_ACCESS_KEY:
      from_secret: PRODUCTION_TELEPORT_DRONE_USER_ECR_SECRET
  volumes:
  - name: dockersock
    path: /var/run
  depends_on:
  - Build teleport-operator image "teleport-operator:v10-arm64"
- name: Create manifest and push "teleport-operator:major" to ECR - production
  image: docker
  commands:
  - apk add --no-cache aws-cli
  - aws ecr-public get-login-password --region=us-east-1 | docker login -u="AWS" --password-stdin
    public.ecr.aws
  - docker manifest create "public.ecr.aws/gravitational/teleport-operator:$(cat /go/var/major-version)"
    --amend "public.ecr.aws/gravitational/teleport-operator:$(cat /go/var/major-version)-amd64"
    --amend "public.ecr.aws/gravitational/teleport-operator:$(cat /go/var/major-version)-arm"
    --amend "public.ecr.aws/gravitational/teleport-operator:$(cat /go/var/major-version)-arm64"
  - docker manifest push "public.ecr.aws/gravitational/teleport-operator:$(cat /go/var/major-version)"
  - docker logout "public.ecr.aws"
  environment:
    AWS_ACCESS_KEY_ID:
      from_secret: PRODUCTION_TELEPORT_DRONE_USER_ECR_KEY
    AWS_SECRET_ACCESS_KEY:
      from_secret: PRODUCTION_TELEPORT_DRONE_USER_ECR_SECRET
  volumes:
  - name: dockersock
    path: /var/run
  depends_on:
  - Tag and push image "teleport-operator:v10-amd64" to ECR - production
  - Tag and push image "teleport-operator:v10-arm" to ECR - production
  - Tag and push image "teleport-operator:v10-arm64" to ECR - production
- name: Create manifest and push "teleport-operator:minor" to ECR - production
  image: docker
  commands:
  - apk add --no-cache aws-cli
  - aws ecr-public get-login-password --region=us-east-1 | docker login -u="AWS" --password-stdin
    public.ecr.aws
  - docker manifest create "public.ecr.aws/gravitational/teleport-operator:$(cat /go/var/minor-version)"
    --amend "public.ecr.aws/gravitational/teleport-operator:$(cat /go/var/minor-version)-amd64"
    --amend "public.ecr.aws/gravitational/teleport-operator:$(cat /go/var/minor-version)-arm"
    --amend "public.ecr.aws/gravitational/teleport-operator:$(cat /go/var/minor-version)-arm64"
  - docker manifest push "public.ecr.aws/gravitational/teleport-operator:$(cat /go/var/minor-version)"
  - docker logout "public.ecr.aws"
  environment:
    AWS_ACCESS_KEY_ID:
      from_secret: PRODUCTION_TELEPORT_DRONE_USER_ECR_KEY
    AWS_SECRET_ACCESS_KEY:
      from_secret: PRODUCTION_TELEPORT_DRONE_USER_ECR_SECRET
  volumes:
  - name: dockersock
    path: /var/run
  depends_on:
  - Tag and push image "teleport-operator:v10-amd64" to ECR - production
  - Tag and push image "teleport-operator:v10-arm" to ECR - production
  - Tag and push image "teleport-operator:v10-arm64" to ECR - production
- name: Create manifest and push "teleport-operator:canonical" to ECR - production
  image: docker
  commands:
  - apk add --no-cache aws-cli
  - aws ecr-public get-login-password --region=us-east-1 | docker login -u="AWS" --password-stdin
    public.ecr.aws
  - docker manifest inspect "public.ecr.aws/gravitational/teleport-operator:$(cat
    /go/var/canonical-version)" > /dev/null 2>&1 && echo 'Found existing image, skipping'
    || (docker manifest create "public.ecr.aws/gravitational/teleport-operator:$(cat
    /go/var/canonical-version)" --amend "public.ecr.aws/gravitational/teleport-operator:$(cat
    /go/var/canonical-version)-amd64" --amend "public.ecr.aws/gravitational/teleport-operator:$(cat
    /go/var/canonical-version)-arm" --amend "public.ecr.aws/gravitational/teleport-operator:$(cat
    /go/var/canonical-version)-arm64" && docker manifest push "public.ecr.aws/gravitational/teleport-operator:$(cat
    /go/var/canonical-version)")
  - docker logout "public.ecr.aws"
  environment:
    AWS_ACCESS_KEY_ID:
      from_secret: PRODUCTION_TELEPORT_DRONE_USER_ECR_KEY
    AWS_SECRET_ACCESS_KEY:
      from_secret: PRODUCTION_TELEPORT_DRONE_USER_ECR_SECRET
  volumes:
  - name: dockersock
    path: /var/run
  depends_on:
  - Tag and push image "teleport-operator:v10-amd64" to ECR - production
  - Tag and push image "teleport-operator:v10-arm" to ECR - production
  - Tag and push image "teleport-operator:v10-arm64" to ECR - production
services:
- name: Start Docker
  image: docker:dind
  privileged: true
  volumes:
  - name: dockersock
    path: /var/run
- name: drone-docker-registry
  image: registry:2
  privileged: false
  volumes: []
volumes:
- name: dockersock
  temp: {}

---
################################################
# Generated using dronegen, do not edit by hand!
# Use 'make dronegen' to update.
# Generated at dronegen/container_images_release_version.go (main.(*ReleaseVersion).buildVersionPipeline)
################################################

kind: pipeline
type: kubernetes
name: teleport-container-images-previous-version-2-cron
environment:
  DEBIAN_FRONTEND: noninteractive
trigger:
  cron:
    include:
    - teleport-container-images-cron
  repo:
    include:
    - gravitational/teleport
workspace:
  path: /go
clone:
  disable: true
steps:
- name: Find the latest available semver for v9
  image: golang:1.18
  commands:
  - mkdir -pv "/tmp/teleport"
  - cd "/tmp/teleport"
  - git init
  - git remote add origin ${DRONE_REMOTE_URL}
  - git fetch origin --tags
  - git checkout -qf "branch/v9"
  - mkdir -pv "/go/vars/full-version"
  - cd "/tmp/teleport/build.assets/tooling/cmd/query-latest"
  - go run . "v9" > "/go/vars/full-version/v9"
  - echo Found full semver "$(cat "/go/vars/full-version/v9")" for major version "v9"
- name: Wait for docker
  image: docker
  commands:
  - timeout 30s /bin/sh -c 'while [ ! -S /var/run/docker.sock ]; do sleep 1; done'
  volumes:
  - name: dockersock
    path: /var/run
  depends_on:
  - Find the latest available semver for v9
- name: Wait for docker registry
  image: alpine
  commands:
  - apk add curl
  - timeout 30s /bin/sh -c 'while [ "$(curl -s -o /dev/null -w %{http_code} http://drone-docker-registry:5000/)"
    != "200" ]; do sleep 1; done'
  depends_on:
  - Find the latest available semver for v9
  - Wait for docker
- name: Check out code
  image: alpine/git:latest
  commands:
  - mkdir -pv "/go/src/github.com/gravitational/teleport"
  - cd "/go/src/github.com/gravitational/teleport"
  - git init
  - git remote add origin ${DRONE_REMOTE_URL}
  - git fetch origin --tags
  - git checkout -qf "$(cat '/go/vars/full-version/v9')"
  depends_on:
  - Find the latest available semver for v9
  - Wait for docker
  - Wait for docker registry
- name: Build major, minor, and canonical semver
  image: alpine
  commands:
  - echo $(cat '/go/vars/full-version/v9') | sed 's/v//' | cut -d'.' -f "1" > "/go/var/major-version"
  - echo $(cat '/go/vars/full-version/v9') | sed 's/v//' | cut -d'.' -f "1,2" > "/go/var/minor-version"
  - echo $(cat '/go/vars/full-version/v9') | sed 's/v//' | cut -d'.' -f "1,2,3" >
    "/go/var/canonical-version"
  depends_on:
  - Find the latest available semver for v9
  - Wait for docker
  - Wait for docker registry
  - Check out code
- name: Build teleport-operator image "teleport-operator:v9-amd64"
  image: docker
  commands:
  - docker run --privileged --rm tonistiigi/binfmt --install all
  - mkdir -pv "/go/src/github.com/gravitational/teleport" && cd "/go/src/github.com/gravitational/teleport"
  - mkdir -pv "/tmp/teleport-operator-v9-amd64-builder"
  - echo '[registry."drone-docker-registry:5000"]' > "/tmp/teleport-operator-v9-amd64-builder/buildkitd.toml"
  - echo '  http = true' >> "/tmp/teleport-operator-v9-amd64-builder/buildkitd.toml"
  - docker buildx create --driver "docker-container" --driver-opt "network=host" --name
    "teleport-operator-v9-amd64-builder" --config "/tmp/teleport-operator-v9-amd64-builder/buildkitd.toml"
  - docker buildx build --push --builder "teleport-operator-v9-amd64-builder" --platform
    "linux/amd64" --tag "drone-docker-registry:5000/teleport-operator:$(cat '/go/vars/full-version/v9')-amd64"
    --file "/go/src/github.com/gravitational/teleport/operator/Dockerfile" --build-arg
    "COMPILER_PACKAGE=gcc-x86-64-linux-gnu" --build-arg "COMPILER_NAME=x86_64-linux-gnu-gcc"
    /go/src/github.com/gravitational/teleport
  - docker buildx rm "teleport-operator-v9-amd64-builder"
  - rm -rf "/tmp/teleport-operator-v9-amd64-builder"
  environment:
    DOCKER_BUILDKIT: "1"
  volumes:
  - name: dockersock
    path: /var/run
  depends_on:
  - Find the latest available semver for v9
  - Wait for docker
  - Wait for docker registry
  - Check out code
  - Build major, minor, and canonical semver
- name: Build teleport-operator image "teleport-operator:v9-arm"
  image: docker
  commands:
  - docker run --privileged --rm tonistiigi/binfmt --install all
  - mkdir -pv "/go/src/github.com/gravitational/teleport" && cd "/go/src/github.com/gravitational/teleport"
  - mkdir -pv "/tmp/teleport-operator-v9-arm-builder"
  - echo '[registry."drone-docker-registry:5000"]' > "/tmp/teleport-operator-v9-arm-builder/buildkitd.toml"
  - echo '  http = true' >> "/tmp/teleport-operator-v9-arm-builder/buildkitd.toml"
  - docker buildx create --driver "docker-container" --driver-opt "network=host" --name
    "teleport-operator-v9-arm-builder" --config "/tmp/teleport-operator-v9-arm-builder/buildkitd.toml"
  - docker buildx build --push --builder "teleport-operator-v9-arm-builder" --platform
    "linux/arm" --tag "drone-docker-registry:5000/teleport-operator:$(cat '/go/vars/full-version/v9')-arm"
    --file "/go/src/github.com/gravitational/teleport/operator/Dockerfile" --build-arg
    "COMPILER_PACKAGE=gcc-arm-linux-gnueabihf" --build-arg "COMPILER_NAME=arm-linux-gnueabihf-gcc"
    /go/src/github.com/gravitational/teleport
  - docker buildx rm "teleport-operator-v9-arm-builder"
  - rm -rf "/tmp/teleport-operator-v9-arm-builder"
  environment:
    DOCKER_BUILDKIT: "1"
  volumes:
  - name: dockersock
    path: /var/run
  depends_on:
  - Find the latest available semver for v9
  - Wait for docker
  - Wait for docker registry
  - Check out code
  - Build major, minor, and canonical semver
- name: Build teleport-operator image "teleport-operator:v9-arm64"
  image: docker
  commands:
  - docker run --privileged --rm tonistiigi/binfmt --install all
  - mkdir -pv "/go/src/github.com/gravitational/teleport" && cd "/go/src/github.com/gravitational/teleport"
  - mkdir -pv "/tmp/teleport-operator-v9-arm64-builder"
  - echo '[registry."drone-docker-registry:5000"]' > "/tmp/teleport-operator-v9-arm64-builder/buildkitd.toml"
  - echo '  http = true' >> "/tmp/teleport-operator-v9-arm64-builder/buildkitd.toml"
  - docker buildx create --driver "docker-container" --driver-opt "network=host" --name
    "teleport-operator-v9-arm64-builder" --config "/tmp/teleport-operator-v9-arm64-builder/buildkitd.toml"
  - docker buildx build --push --builder "teleport-operator-v9-arm64-builder" --platform
    "linux/arm64" --tag "drone-docker-registry:5000/teleport-operator:$(cat '/go/vars/full-version/v9')-arm64"
    --file "/go/src/github.com/gravitational/teleport/operator/Dockerfile" --build-arg
    "COMPILER_PACKAGE=gcc-aarch64-linux-gnu" --build-arg "COMPILER_NAME=aarch64-linux-gnu-gcc"
    /go/src/github.com/gravitational/teleport
  - docker buildx rm "teleport-operator-v9-arm64-builder"
  - rm -rf "/tmp/teleport-operator-v9-arm64-builder"
  environment:
    DOCKER_BUILDKIT: "1"
  volumes:
  - name: dockersock
    path: /var/run
  depends_on:
  - Find the latest available semver for v9
  - Wait for docker
  - Wait for docker registry
  - Check out code
  - Build major, minor, and canonical semver
- name: Tag and push image "teleport-operator:v9-amd64" to ECR - staging
  image: docker
  commands:
  - apk add --no-cache aws-cli
  - aws ecr get-login-password --region=us-west-2 | docker login -u="AWS" --password-stdin
    146628656107.dkr.ecr.us-west-2.amazonaws.com
  - TIMESTAMP=$(date -d @"$DRONE_BUILD_CREATED" '+%Y%m%d%H%M')
  - docker pull "drone-docker-registry:5000/teleport-operator:$(cat '/go/vars/full-version/v9')-amd64"
  - docker manifest inspect "146628656107.dkr.ecr.us-west-2.amazonaws.com/gravitational/teleport-operator:$(cat
    /go/var/canonical-version)-$TIMESTAMP-amd64" > /dev/null 2>&1 && echo 'Found existing
    image, skipping' || (docker tag "drone-docker-registry:5000/teleport-operator:$(cat
    '/go/vars/full-version/v9')-amd64" "146628656107.dkr.ecr.us-west-2.amazonaws.com/gravitational/teleport-operator:$(cat
    /go/var/canonical-version)-$TIMESTAMP-amd64" && docker push "146628656107.dkr.ecr.us-west-2.amazonaws.com/gravitational/teleport-operator:$(cat
    /go/var/canonical-version)-$TIMESTAMP-amd64")
  - docker manifest inspect "146628656107.dkr.ecr.us-west-2.amazonaws.com/gravitational/teleport-operator:$(cat
    /go/var/major-version)-$TIMESTAMP-amd64" > /dev/null 2>&1 && echo 'Found existing
    image, skipping' || (docker tag "drone-docker-registry:5000/teleport-operator:$(cat
    '/go/vars/full-version/v9')-amd64" "146628656107.dkr.ecr.us-west-2.amazonaws.com/gravitational/teleport-operator:$(cat
    /go/var/major-version)-$TIMESTAMP-amd64" && docker push "146628656107.dkr.ecr.us-west-2.amazonaws.com/gravitational/teleport-operator:$(cat
    /go/var/major-version)-$TIMESTAMP-amd64")
  - docker manifest inspect "146628656107.dkr.ecr.us-west-2.amazonaws.com/gravitational/teleport-operator:$(cat
    /go/var/minor-version)-$TIMESTAMP-amd64" > /dev/null 2>&1 && echo 'Found existing
    image, skipping' || (docker tag "drone-docker-registry:5000/teleport-operator:$(cat
    '/go/vars/full-version/v9')-amd64" "146628656107.dkr.ecr.us-west-2.amazonaws.com/gravitational/teleport-operator:$(cat
    /go/var/minor-version)-$TIMESTAMP-amd64" && docker push "146628656107.dkr.ecr.us-west-2.amazonaws.com/gravitational/teleport-operator:$(cat
    /go/var/minor-version)-$TIMESTAMP-amd64")
  - docker logout "146628656107.dkr.ecr.us-west-2.amazonaws.com"
  environment:
    AWS_ACCESS_KEY_ID:
      from_secret: STAGING_TELEPORT_DRONE_USER_ECR_KEY
    AWS_SECRET_ACCESS_KEY:
      from_secret: STAGING_TELEPORT_DRONE_USER_ECR_SECRET
  volumes:
  - name: dockersock
    path: /var/run
  depends_on:
  - Build teleport-operator image "teleport-operator:v9-amd64"
- name: Tag and push image "teleport-operator:v9-arm" to ECR - staging
  image: docker
  commands:
  - apk add --no-cache aws-cli
  - aws ecr get-login-password --region=us-west-2 | docker login -u="AWS" --password-stdin
    146628656107.dkr.ecr.us-west-2.amazonaws.com
  - TIMESTAMP=$(date -d @"$DRONE_BUILD_CREATED" '+%Y%m%d%H%M')
  - docker pull "drone-docker-registry:5000/teleport-operator:$(cat '/go/vars/full-version/v9')-arm"
  - docker manifest inspect "146628656107.dkr.ecr.us-west-2.amazonaws.com/gravitational/teleport-operator:$(cat
    /go/var/canonical-version)-$TIMESTAMP-arm" > /dev/null 2>&1 && echo 'Found existing
    image, skipping' || (docker tag "drone-docker-registry:5000/teleport-operator:$(cat
    '/go/vars/full-version/v9')-arm" "146628656107.dkr.ecr.us-west-2.amazonaws.com/gravitational/teleport-operator:$(cat
    /go/var/canonical-version)-$TIMESTAMP-arm" && docker push "146628656107.dkr.ecr.us-west-2.amazonaws.com/gravitational/teleport-operator:$(cat
    /go/var/canonical-version)-$TIMESTAMP-arm")
  - docker manifest inspect "146628656107.dkr.ecr.us-west-2.amazonaws.com/gravitational/teleport-operator:$(cat
    /go/var/major-version)-$TIMESTAMP-arm" > /dev/null 2>&1 && echo 'Found existing
    image, skipping' || (docker tag "drone-docker-registry:5000/teleport-operator:$(cat
    '/go/vars/full-version/v9')-arm" "146628656107.dkr.ecr.us-west-2.amazonaws.com/gravitational/teleport-operator:$(cat
    /go/var/major-version)-$TIMESTAMP-arm" && docker push "146628656107.dkr.ecr.us-west-2.amazonaws.com/gravitational/teleport-operator:$(cat
    /go/var/major-version)-$TIMESTAMP-arm")
  - docker manifest inspect "146628656107.dkr.ecr.us-west-2.amazonaws.com/gravitational/teleport-operator:$(cat
    /go/var/minor-version)-$TIMESTAMP-arm" > /dev/null 2>&1 && echo 'Found existing
    image, skipping' || (docker tag "drone-docker-registry:5000/teleport-operator:$(cat
    '/go/vars/full-version/v9')-arm" "146628656107.dkr.ecr.us-west-2.amazonaws.com/gravitational/teleport-operator:$(cat
    /go/var/minor-version)-$TIMESTAMP-arm" && docker push "146628656107.dkr.ecr.us-west-2.amazonaws.com/gravitational/teleport-operator:$(cat
    /go/var/minor-version)-$TIMESTAMP-arm")
  - docker logout "146628656107.dkr.ecr.us-west-2.amazonaws.com"
  environment:
    AWS_ACCESS_KEY_ID:
      from_secret: STAGING_TELEPORT_DRONE_USER_ECR_KEY
    AWS_SECRET_ACCESS_KEY:
      from_secret: STAGING_TELEPORT_DRONE_USER_ECR_SECRET
  volumes:
  - name: dockersock
    path: /var/run
  depends_on:
  - Build teleport-operator image "teleport-operator:v9-arm"
- name: Tag and push image "teleport-operator:v9-arm64" to ECR - staging
  image: docker
  commands:
  - apk add --no-cache aws-cli
  - aws ecr get-login-password --region=us-west-2 | docker login -u="AWS" --password-stdin
    146628656107.dkr.ecr.us-west-2.amazonaws.com
  - TIMESTAMP=$(date -d @"$DRONE_BUILD_CREATED" '+%Y%m%d%H%M')
  - docker pull "drone-docker-registry:5000/teleport-operator:$(cat '/go/vars/full-version/v9')-arm64"
  - docker manifest inspect "146628656107.dkr.ecr.us-west-2.amazonaws.com/gravitational/teleport-operator:$(cat
    /go/var/canonical-version)-$TIMESTAMP-arm64" > /dev/null 2>&1 && echo 'Found existing
    image, skipping' || (docker tag "drone-docker-registry:5000/teleport-operator:$(cat
    '/go/vars/full-version/v9')-arm64" "146628656107.dkr.ecr.us-west-2.amazonaws.com/gravitational/teleport-operator:$(cat
    /go/var/canonical-version)-$TIMESTAMP-arm64" && docker push "146628656107.dkr.ecr.us-west-2.amazonaws.com/gravitational/teleport-operator:$(cat
    /go/var/canonical-version)-$TIMESTAMP-arm64")
  - docker manifest inspect "146628656107.dkr.ecr.us-west-2.amazonaws.com/gravitational/teleport-operator:$(cat
    /go/var/major-version)-$TIMESTAMP-arm64" > /dev/null 2>&1 && echo 'Found existing
    image, skipping' || (docker tag "drone-docker-registry:5000/teleport-operator:$(cat
    '/go/vars/full-version/v9')-arm64" "146628656107.dkr.ecr.us-west-2.amazonaws.com/gravitational/teleport-operator:$(cat
    /go/var/major-version)-$TIMESTAMP-arm64" && docker push "146628656107.dkr.ecr.us-west-2.amazonaws.com/gravitational/teleport-operator:$(cat
    /go/var/major-version)-$TIMESTAMP-arm64")
  - docker manifest inspect "146628656107.dkr.ecr.us-west-2.amazonaws.com/gravitational/teleport-operator:$(cat
    /go/var/minor-version)-$TIMESTAMP-arm64" > /dev/null 2>&1 && echo 'Found existing
    image, skipping' || (docker tag "drone-docker-registry:5000/teleport-operator:$(cat
    '/go/vars/full-version/v9')-arm64" "146628656107.dkr.ecr.us-west-2.amazonaws.com/gravitational/teleport-operator:$(cat
    /go/var/minor-version)-$TIMESTAMP-arm64" && docker push "146628656107.dkr.ecr.us-west-2.amazonaws.com/gravitational/teleport-operator:$(cat
    /go/var/minor-version)-$TIMESTAMP-arm64")
  - docker logout "146628656107.dkr.ecr.us-west-2.amazonaws.com"
  environment:
    AWS_ACCESS_KEY_ID:
      from_secret: STAGING_TELEPORT_DRONE_USER_ECR_KEY
    AWS_SECRET_ACCESS_KEY:
      from_secret: STAGING_TELEPORT_DRONE_USER_ECR_SECRET
  volumes:
  - name: dockersock
    path: /var/run
  depends_on:
  - Build teleport-operator image "teleport-operator:v9-arm64"
- name: Create manifest and push "teleport-operator:major-$TIMESTAMP" to ECR - staging
  image: docker
  commands:
  - apk add --no-cache aws-cli
  - aws ecr get-login-password --region=us-west-2 | docker login -u="AWS" --password-stdin
    146628656107.dkr.ecr.us-west-2.amazonaws.com
  - TIMESTAMP=$(date -d @"$DRONE_BUILD_CREATED" '+%Y%m%d%H%M')
  - docker manifest inspect "146628656107.dkr.ecr.us-west-2.amazonaws.com/gravitational/teleport-operator:$(cat
    /go/var/major-version)-$TIMESTAMP" > /dev/null 2>&1 && echo 'Found existing image,
    skipping' || (docker manifest create "146628656107.dkr.ecr.us-west-2.amazonaws.com/gravitational/teleport-operator:$(cat
    /go/var/major-version)-$TIMESTAMP" --amend "146628656107.dkr.ecr.us-west-2.amazonaws.com/gravitational/teleport-operator:$(cat
    /go/var/major-version)-$TIMESTAMP-amd64" --amend "146628656107.dkr.ecr.us-west-2.amazonaws.com/gravitational/teleport-operator:$(cat
    /go/var/major-version)-$TIMESTAMP-arm" --amend "146628656107.dkr.ecr.us-west-2.amazonaws.com/gravitational/teleport-operator:$(cat
    /go/var/major-version)-$TIMESTAMP-arm64" && docker manifest push "146628656107.dkr.ecr.us-west-2.amazonaws.com/gravitational/teleport-operator:$(cat
    /go/var/major-version)-$TIMESTAMP")
  - docker logout "146628656107.dkr.ecr.us-west-2.amazonaws.com"
  environment:
    AWS_ACCESS_KEY_ID:
      from_secret: STAGING_TELEPORT_DRONE_USER_ECR_KEY
    AWS_SECRET_ACCESS_KEY:
      from_secret: STAGING_TELEPORT_DRONE_USER_ECR_SECRET
  volumes:
  - name: dockersock
    path: /var/run
  depends_on:
  - Tag and push image "teleport-operator:v9-amd64" to ECR - staging
  - Tag and push image "teleport-operator:v9-arm" to ECR - staging
  - Tag and push image "teleport-operator:v9-arm64" to ECR - staging
- name: Create manifest and push "teleport-operator:minor-$TIMESTAMP" to ECR - staging
  image: docker
  commands:
  - apk add --no-cache aws-cli
  - aws ecr get-login-password --region=us-west-2 | docker login -u="AWS" --password-stdin
    146628656107.dkr.ecr.us-west-2.amazonaws.com
  - TIMESTAMP=$(date -d @"$DRONE_BUILD_CREATED" '+%Y%m%d%H%M')
  - docker manifest inspect "146628656107.dkr.ecr.us-west-2.amazonaws.com/gravitational/teleport-operator:$(cat
    /go/var/minor-version)-$TIMESTAMP" > /dev/null 2>&1 && echo 'Found existing image,
    skipping' || (docker manifest create "146628656107.dkr.ecr.us-west-2.amazonaws.com/gravitational/teleport-operator:$(cat
    /go/var/minor-version)-$TIMESTAMP" --amend "146628656107.dkr.ecr.us-west-2.amazonaws.com/gravitational/teleport-operator:$(cat
    /go/var/minor-version)-$TIMESTAMP-amd64" --amend "146628656107.dkr.ecr.us-west-2.amazonaws.com/gravitational/teleport-operator:$(cat
    /go/var/minor-version)-$TIMESTAMP-arm" --amend "146628656107.dkr.ecr.us-west-2.amazonaws.com/gravitational/teleport-operator:$(cat
    /go/var/minor-version)-$TIMESTAMP-arm64" && docker manifest push "146628656107.dkr.ecr.us-west-2.amazonaws.com/gravitational/teleport-operator:$(cat
    /go/var/minor-version)-$TIMESTAMP")
  - docker logout "146628656107.dkr.ecr.us-west-2.amazonaws.com"
  environment:
    AWS_ACCESS_KEY_ID:
      from_secret: STAGING_TELEPORT_DRONE_USER_ECR_KEY
    AWS_SECRET_ACCESS_KEY:
      from_secret: STAGING_TELEPORT_DRONE_USER_ECR_SECRET
  volumes:
  - name: dockersock
    path: /var/run
  depends_on:
  - Tag and push image "teleport-operator:v9-amd64" to ECR - staging
  - Tag and push image "teleport-operator:v9-arm" to ECR - staging
  - Tag and push image "teleport-operator:v9-arm64" to ECR - staging
- name: Create manifest and push "teleport-operator:canonical-$TIMESTAMP" to ECR -
    staging
  image: docker
  commands:
  - apk add --no-cache aws-cli
  - aws ecr get-login-password --region=us-west-2 | docker login -u="AWS" --password-stdin
    146628656107.dkr.ecr.us-west-2.amazonaws.com
  - TIMESTAMP=$(date -d @"$DRONE_BUILD_CREATED" '+%Y%m%d%H%M')
  - docker manifest inspect "146628656107.dkr.ecr.us-west-2.amazonaws.com/gravitational/teleport-operator:$(cat
    /go/var/canonical-version)-$TIMESTAMP" > /dev/null 2>&1 && echo 'Found existing
    image, skipping' || (docker manifest create "146628656107.dkr.ecr.us-west-2.amazonaws.com/gravitational/teleport-operator:$(cat
    /go/var/canonical-version)-$TIMESTAMP" --amend "146628656107.dkr.ecr.us-west-2.amazonaws.com/gravitational/teleport-operator:$(cat
    /go/var/canonical-version)-$TIMESTAMP-amd64" --amend "146628656107.dkr.ecr.us-west-2.amazonaws.com/gravitational/teleport-operator:$(cat
    /go/var/canonical-version)-$TIMESTAMP-arm" --amend "146628656107.dkr.ecr.us-west-2.amazonaws.com/gravitational/teleport-operator:$(cat
    /go/var/canonical-version)-$TIMESTAMP-arm64" && docker manifest push "146628656107.dkr.ecr.us-west-2.amazonaws.com/gravitational/teleport-operator:$(cat
    /go/var/canonical-version)-$TIMESTAMP")
  - docker logout "146628656107.dkr.ecr.us-west-2.amazonaws.com"
  environment:
    AWS_ACCESS_KEY_ID:
      from_secret: STAGING_TELEPORT_DRONE_USER_ECR_KEY
    AWS_SECRET_ACCESS_KEY:
      from_secret: STAGING_TELEPORT_DRONE_USER_ECR_SECRET
  volumes:
  - name: dockersock
    path: /var/run
  depends_on:
  - Tag and push image "teleport-operator:v9-amd64" to ECR - staging
  - Tag and push image "teleport-operator:v9-arm" to ECR - staging
  - Tag and push image "teleport-operator:v9-arm64" to ECR - staging
- name: Tag and push image "teleport-operator:v9-amd64" to Quay
  image: docker
  commands:
  - docker login -u="$QUAY_USERNAME" -p="$QUAY_PASSWORD" "quay.io"
  - docker pull "drone-docker-registry:5000/teleport-operator:$(cat '/go/vars/full-version/v9')-amd64"
  - docker manifest inspect "quay.io/gravitational/teleport-operator:$(cat /go/var/canonical-version)-amd64"
    > /dev/null 2>&1 && echo 'Found existing image, skipping' || (docker tag "drone-docker-registry:5000/teleport-operator:$(cat
    '/go/vars/full-version/v9')-amd64" "quay.io/gravitational/teleport-operator:$(cat
    /go/var/canonical-version)-amd64" && docker push "quay.io/gravitational/teleport-operator:$(cat
    /go/var/canonical-version)-amd64")
  - docker tag "drone-docker-registry:5000/teleport-operator:$(cat '/go/vars/full-version/v9')-amd64"
    "quay.io/gravitational/teleport-operator:$(cat /go/var/major-version)-amd64"
  - docker push "quay.io/gravitational/teleport-operator:$(cat /go/var/major-version)-amd64"
  - docker tag "drone-docker-registry:5000/teleport-operator:$(cat '/go/vars/full-version/v9')-amd64"
    "quay.io/gravitational/teleport-operator:$(cat /go/var/minor-version)-amd64"
  - docker push "quay.io/gravitational/teleport-operator:$(cat /go/var/minor-version)-amd64"
  - docker logout "quay.io"
  environment:
    QUAY_PASSWORD:
      from_secret: PRODUCTION_QUAYIO_DOCKER_PASSWORD
    QUAY_USERNAME:
      from_secret: PRODUCTION_QUAYIO_DOCKER_USERNAME
  volumes:
  - name: dockersock
    path: /var/run
  depends_on:
  - Build teleport-operator image "teleport-operator:v9-amd64"
- name: Tag and push image "teleport-operator:v9-arm" to Quay
  image: docker
  commands:
  - docker login -u="$QUAY_USERNAME" -p="$QUAY_PASSWORD" "quay.io"
  - docker pull "drone-docker-registry:5000/teleport-operator:$(cat '/go/vars/full-version/v9')-arm"
  - docker manifest inspect "quay.io/gravitational/teleport-operator:$(cat /go/var/canonical-version)-arm"
    > /dev/null 2>&1 && echo 'Found existing image, skipping' || (docker tag "drone-docker-registry:5000/teleport-operator:$(cat
    '/go/vars/full-version/v9')-arm" "quay.io/gravitational/teleport-operator:$(cat
    /go/var/canonical-version)-arm" && docker push "quay.io/gravitational/teleport-operator:$(cat
    /go/var/canonical-version)-arm")
  - docker tag "drone-docker-registry:5000/teleport-operator:$(cat '/go/vars/full-version/v9')-arm"
    "quay.io/gravitational/teleport-operator:$(cat /go/var/major-version)-arm"
  - docker push "quay.io/gravitational/teleport-operator:$(cat /go/var/major-version)-arm"
  - docker tag "drone-docker-registry:5000/teleport-operator:$(cat '/go/vars/full-version/v9')-arm"
    "quay.io/gravitational/teleport-operator:$(cat /go/var/minor-version)-arm"
  - docker push "quay.io/gravitational/teleport-operator:$(cat /go/var/minor-version)-arm"
  - docker logout "quay.io"
  environment:
    QUAY_PASSWORD:
      from_secret: PRODUCTION_QUAYIO_DOCKER_PASSWORD
    QUAY_USERNAME:
      from_secret: PRODUCTION_QUAYIO_DOCKER_USERNAME
  volumes:
  - name: dockersock
    path: /var/run
  depends_on:
  - Build teleport-operator image "teleport-operator:v9-arm"
- name: Tag and push image "teleport-operator:v9-arm64" to Quay
  image: docker
  commands:
  - docker login -u="$QUAY_USERNAME" -p="$QUAY_PASSWORD" "quay.io"
  - docker pull "drone-docker-registry:5000/teleport-operator:$(cat '/go/vars/full-version/v9')-arm64"
  - docker manifest inspect "quay.io/gravitational/teleport-operator:$(cat /go/var/canonical-version)-arm64"
    > /dev/null 2>&1 && echo 'Found existing image, skipping' || (docker tag "drone-docker-registry:5000/teleport-operator:$(cat
    '/go/vars/full-version/v9')-arm64" "quay.io/gravitational/teleport-operator:$(cat
    /go/var/canonical-version)-arm64" && docker push "quay.io/gravitational/teleport-operator:$(cat
    /go/var/canonical-version)-arm64")
  - docker tag "drone-docker-registry:5000/teleport-operator:$(cat '/go/vars/full-version/v9')-arm64"
    "quay.io/gravitational/teleport-operator:$(cat /go/var/major-version)-arm64"
  - docker push "quay.io/gravitational/teleport-operator:$(cat /go/var/major-version)-arm64"
  - docker tag "drone-docker-registry:5000/teleport-operator:$(cat '/go/vars/full-version/v9')-arm64"
    "quay.io/gravitational/teleport-operator:$(cat /go/var/minor-version)-arm64"
  - docker push "quay.io/gravitational/teleport-operator:$(cat /go/var/minor-version)-arm64"
  - docker logout "quay.io"
  environment:
    QUAY_PASSWORD:
      from_secret: PRODUCTION_QUAYIO_DOCKER_PASSWORD
    QUAY_USERNAME:
      from_secret: PRODUCTION_QUAYIO_DOCKER_USERNAME
  volumes:
  - name: dockersock
    path: /var/run
  depends_on:
  - Build teleport-operator image "teleport-operator:v9-arm64"
- name: Create manifest and push "teleport-operator:major" to Quay
  image: docker
  commands:
  - docker login -u="$QUAY_USERNAME" -p="$QUAY_PASSWORD" "quay.io"
  - docker manifest create "quay.io/gravitational/teleport-operator:$(cat /go/var/major-version)"
    --amend "quay.io/gravitational/teleport-operator:$(cat /go/var/major-version)-amd64"
    --amend "quay.io/gravitational/teleport-operator:$(cat /go/var/major-version)-arm"
    --amend "quay.io/gravitational/teleport-operator:$(cat /go/var/major-version)-arm64"
  - docker manifest push "quay.io/gravitational/teleport-operator:$(cat /go/var/major-version)"
  - docker logout "quay.io"
  environment:
    QUAY_PASSWORD:
      from_secret: PRODUCTION_QUAYIO_DOCKER_PASSWORD
    QUAY_USERNAME:
      from_secret: PRODUCTION_QUAYIO_DOCKER_USERNAME
  volumes:
  - name: dockersock
    path: /var/run
  depends_on:
  - Tag and push image "teleport-operator:v9-amd64" to Quay
  - Tag and push image "teleport-operator:v9-arm" to Quay
  - Tag and push image "teleport-operator:v9-arm64" to Quay
- name: Create manifest and push "teleport-operator:minor" to Quay
  image: docker
  commands:
  - docker login -u="$QUAY_USERNAME" -p="$QUAY_PASSWORD" "quay.io"
  - docker manifest create "quay.io/gravitational/teleport-operator:$(cat /go/var/minor-version)"
    --amend "quay.io/gravitational/teleport-operator:$(cat /go/var/minor-version)-amd64"
    --amend "quay.io/gravitational/teleport-operator:$(cat /go/var/minor-version)-arm"
    --amend "quay.io/gravitational/teleport-operator:$(cat /go/var/minor-version)-arm64"
  - docker manifest push "quay.io/gravitational/teleport-operator:$(cat /go/var/minor-version)"
  - docker logout "quay.io"
  environment:
    QUAY_PASSWORD:
      from_secret: PRODUCTION_QUAYIO_DOCKER_PASSWORD
    QUAY_USERNAME:
      from_secret: PRODUCTION_QUAYIO_DOCKER_USERNAME
  volumes:
  - name: dockersock
    path: /var/run
  depends_on:
  - Tag and push image "teleport-operator:v9-amd64" to Quay
  - Tag and push image "teleport-operator:v9-arm" to Quay
  - Tag and push image "teleport-operator:v9-arm64" to Quay
- name: Create manifest and push "teleport-operator:canonical" to Quay
  image: docker
  commands:
  - docker login -u="$QUAY_USERNAME" -p="$QUAY_PASSWORD" "quay.io"
  - docker manifest inspect "quay.io/gravitational/teleport-operator:$(cat /go/var/canonical-version)"
    > /dev/null 2>&1 && echo 'Found existing image, skipping' || (docker manifest
    create "quay.io/gravitational/teleport-operator:$(cat /go/var/canonical-version)"
    --amend "quay.io/gravitational/teleport-operator:$(cat /go/var/canonical-version)-amd64"
    --amend "quay.io/gravitational/teleport-operator:$(cat /go/var/canonical-version)-arm"
    --amend "quay.io/gravitational/teleport-operator:$(cat /go/var/canonical-version)-arm64"
    && docker manifest push "quay.io/gravitational/teleport-operator:$(cat /go/var/canonical-version)")
  - docker logout "quay.io"
  environment:
    QUAY_PASSWORD:
      from_secret: PRODUCTION_QUAYIO_DOCKER_PASSWORD
    QUAY_USERNAME:
      from_secret: PRODUCTION_QUAYIO_DOCKER_USERNAME
  volumes:
  - name: dockersock
    path: /var/run
  depends_on:
  - Tag and push image "teleport-operator:v9-amd64" to Quay
  - Tag and push image "teleport-operator:v9-arm" to Quay
  - Tag and push image "teleport-operator:v9-arm64" to Quay
- name: Tag and push image "teleport-operator:v9-amd64" to ECR - production
  image: docker
  commands:
  - apk add --no-cache aws-cli
  - aws ecr-public get-login-password --region=us-east-1 | docker login -u="AWS" --password-stdin
    public.ecr.aws
  - docker pull "drone-docker-registry:5000/teleport-operator:$(cat '/go/vars/full-version/v9')-amd64"
  - docker manifest inspect "public.ecr.aws/gravitational/teleport-operator:$(cat
    /go/var/canonical-version)-amd64" > /dev/null 2>&1 && echo 'Found existing image,
    skipping' || (docker tag "drone-docker-registry:5000/teleport-operator:$(cat '/go/vars/full-version/v9')-amd64"
    "public.ecr.aws/gravitational/teleport-operator:$(cat /go/var/canonical-version)-amd64"
    && docker push "public.ecr.aws/gravitational/teleport-operator:$(cat /go/var/canonical-version)-amd64")
  - docker tag "drone-docker-registry:5000/teleport-operator:$(cat '/go/vars/full-version/v9')-amd64"
    "public.ecr.aws/gravitational/teleport-operator:$(cat /go/var/major-version)-amd64"
  - docker push "public.ecr.aws/gravitational/teleport-operator:$(cat /go/var/major-version)-amd64"
  - docker tag "drone-docker-registry:5000/teleport-operator:$(cat '/go/vars/full-version/v9')-amd64"
    "public.ecr.aws/gravitational/teleport-operator:$(cat /go/var/minor-version)-amd64"
  - docker push "public.ecr.aws/gravitational/teleport-operator:$(cat /go/var/minor-version)-amd64"
  - docker logout "public.ecr.aws"
  environment:
    AWS_ACCESS_KEY_ID:
      from_secret: PRODUCTION_TELEPORT_DRONE_USER_ECR_KEY
    AWS_SECRET_ACCESS_KEY:
      from_secret: PRODUCTION_TELEPORT_DRONE_USER_ECR_SECRET
  volumes:
  - name: dockersock
    path: /var/run
  depends_on:
  - Build teleport-operator image "teleport-operator:v9-amd64"
- name: Tag and push image "teleport-operator:v9-arm" to ECR - production
  image: docker
  commands:
  - apk add --no-cache aws-cli
  - aws ecr-public get-login-password --region=us-east-1 | docker login -u="AWS" --password-stdin
    public.ecr.aws
  - docker pull "drone-docker-registry:5000/teleport-operator:$(cat '/go/vars/full-version/v9')-arm"
  - docker manifest inspect "public.ecr.aws/gravitational/teleport-operator:$(cat
    /go/var/canonical-version)-arm" > /dev/null 2>&1 && echo 'Found existing image,
    skipping' || (docker tag "drone-docker-registry:5000/teleport-operator:$(cat '/go/vars/full-version/v9')-arm"
    "public.ecr.aws/gravitational/teleport-operator:$(cat /go/var/canonical-version)-arm"
    && docker push "public.ecr.aws/gravitational/teleport-operator:$(cat /go/var/canonical-version)-arm")
  - docker tag "drone-docker-registry:5000/teleport-operator:$(cat '/go/vars/full-version/v9')-arm"
    "public.ecr.aws/gravitational/teleport-operator:$(cat /go/var/major-version)-arm"
  - docker push "public.ecr.aws/gravitational/teleport-operator:$(cat /go/var/major-version)-arm"
  - docker tag "drone-docker-registry:5000/teleport-operator:$(cat '/go/vars/full-version/v9')-arm"
    "public.ecr.aws/gravitational/teleport-operator:$(cat /go/var/minor-version)-arm"
  - docker push "public.ecr.aws/gravitational/teleport-operator:$(cat /go/var/minor-version)-arm"
  - docker logout "public.ecr.aws"
  environment:
    AWS_ACCESS_KEY_ID:
      from_secret: PRODUCTION_TELEPORT_DRONE_USER_ECR_KEY
    AWS_SECRET_ACCESS_KEY:
      from_secret: PRODUCTION_TELEPORT_DRONE_USER_ECR_SECRET
  volumes:
  - name: dockersock
    path: /var/run
  depends_on:
  - Build teleport-operator image "teleport-operator:v9-arm"
- name: Tag and push image "teleport-operator:v9-arm64" to ECR - production
  image: docker
  commands:
  - apk add --no-cache aws-cli
  - aws ecr-public get-login-password --region=us-east-1 | docker login -u="AWS" --password-stdin
    public.ecr.aws
  - docker pull "drone-docker-registry:5000/teleport-operator:$(cat '/go/vars/full-version/v9')-arm64"
  - docker manifest inspect "public.ecr.aws/gravitational/teleport-operator:$(cat
    /go/var/canonical-version)-arm64" > /dev/null 2>&1 && echo 'Found existing image,
    skipping' || (docker tag "drone-docker-registry:5000/teleport-operator:$(cat '/go/vars/full-version/v9')-arm64"
    "public.ecr.aws/gravitational/teleport-operator:$(cat /go/var/canonical-version)-arm64"
    && docker push "public.ecr.aws/gravitational/teleport-operator:$(cat /go/var/canonical-version)-arm64")
  - docker tag "drone-docker-registry:5000/teleport-operator:$(cat '/go/vars/full-version/v9')-arm64"
    "public.ecr.aws/gravitational/teleport-operator:$(cat /go/var/major-version)-arm64"
  - docker push "public.ecr.aws/gravitational/teleport-operator:$(cat /go/var/major-version)-arm64"
  - docker tag "drone-docker-registry:5000/teleport-operator:$(cat '/go/vars/full-version/v9')-arm64"
    "public.ecr.aws/gravitational/teleport-operator:$(cat /go/var/minor-version)-arm64"
  - docker push "public.ecr.aws/gravitational/teleport-operator:$(cat /go/var/minor-version)-arm64"
  - docker logout "public.ecr.aws"
  environment:
    AWS_ACCESS_KEY_ID:
      from_secret: PRODUCTION_TELEPORT_DRONE_USER_ECR_KEY
    AWS_SECRET_ACCESS_KEY:
      from_secret: PRODUCTION_TELEPORT_DRONE_USER_ECR_SECRET
  volumes:
  - name: dockersock
    path: /var/run
  depends_on:
  - Build teleport-operator image "teleport-operator:v9-arm64"
- name: Create manifest and push "teleport-operator:major" to ECR - production
  image: docker
  commands:
  - apk add --no-cache aws-cli
  - aws ecr-public get-login-password --region=us-east-1 | docker login -u="AWS" --password-stdin
    public.ecr.aws
  - docker manifest create "public.ecr.aws/gravitational/teleport-operator:$(cat /go/var/major-version)"
    --amend "public.ecr.aws/gravitational/teleport-operator:$(cat /go/var/major-version)-amd64"
    --amend "public.ecr.aws/gravitational/teleport-operator:$(cat /go/var/major-version)-arm"
    --amend "public.ecr.aws/gravitational/teleport-operator:$(cat /go/var/major-version)-arm64"
  - docker manifest push "public.ecr.aws/gravitational/teleport-operator:$(cat /go/var/major-version)"
  - docker logout "public.ecr.aws"
  environment:
    AWS_ACCESS_KEY_ID:
      from_secret: PRODUCTION_TELEPORT_DRONE_USER_ECR_KEY
    AWS_SECRET_ACCESS_KEY:
      from_secret: PRODUCTION_TELEPORT_DRONE_USER_ECR_SECRET
  volumes:
  - name: dockersock
    path: /var/run
  depends_on:
  - Tag and push image "teleport-operator:v9-amd64" to ECR - production
  - Tag and push image "teleport-operator:v9-arm" to ECR - production
  - Tag and push image "teleport-operator:v9-arm64" to ECR - production
- name: Create manifest and push "teleport-operator:minor" to ECR - production
  image: docker
  commands:
  - apk add --no-cache aws-cli
  - aws ecr-public get-login-password --region=us-east-1 | docker login -u="AWS" --password-stdin
    public.ecr.aws
  - docker manifest create "public.ecr.aws/gravitational/teleport-operator:$(cat /go/var/minor-version)"
    --amend "public.ecr.aws/gravitational/teleport-operator:$(cat /go/var/minor-version)-amd64"
    --amend "public.ecr.aws/gravitational/teleport-operator:$(cat /go/var/minor-version)-arm"
    --amend "public.ecr.aws/gravitational/teleport-operator:$(cat /go/var/minor-version)-arm64"
  - docker manifest push "public.ecr.aws/gravitational/teleport-operator:$(cat /go/var/minor-version)"
  - docker logout "public.ecr.aws"
  environment:
    AWS_ACCESS_KEY_ID:
      from_secret: PRODUCTION_TELEPORT_DRONE_USER_ECR_KEY
    AWS_SECRET_ACCESS_KEY:
      from_secret: PRODUCTION_TELEPORT_DRONE_USER_ECR_SECRET
  volumes:
  - name: dockersock
    path: /var/run
  depends_on:
  - Tag and push image "teleport-operator:v9-amd64" to ECR - production
  - Tag and push image "teleport-operator:v9-arm" to ECR - production
  - Tag and push image "teleport-operator:v9-arm64" to ECR - production
- name: Create manifest and push "teleport-operator:canonical" to ECR - production
  image: docker
  commands:
  - apk add --no-cache aws-cli
  - aws ecr-public get-login-password --region=us-east-1 | docker login -u="AWS" --password-stdin
    public.ecr.aws
  - docker manifest inspect "public.ecr.aws/gravitational/teleport-operator:$(cat
    /go/var/canonical-version)" > /dev/null 2>&1 && echo 'Found existing image, skipping'
    || (docker manifest create "public.ecr.aws/gravitational/teleport-operator:$(cat
    /go/var/canonical-version)" --amend "public.ecr.aws/gravitational/teleport-operator:$(cat
    /go/var/canonical-version)-amd64" --amend "public.ecr.aws/gravitational/teleport-operator:$(cat
    /go/var/canonical-version)-arm" --amend "public.ecr.aws/gravitational/teleport-operator:$(cat
    /go/var/canonical-version)-arm64" && docker manifest push "public.ecr.aws/gravitational/teleport-operator:$(cat
    /go/var/canonical-version)")
  - docker logout "public.ecr.aws"
  environment:
    AWS_ACCESS_KEY_ID:
      from_secret: PRODUCTION_TELEPORT_DRONE_USER_ECR_KEY
    AWS_SECRET_ACCESS_KEY:
      from_secret: PRODUCTION_TELEPORT_DRONE_USER_ECR_SECRET
  volumes:
  - name: dockersock
    path: /var/run
  depends_on:
  - Tag and push image "teleport-operator:v9-amd64" to ECR - production
  - Tag and push image "teleport-operator:v9-arm" to ECR - production
  - Tag and push image "teleport-operator:v9-arm64" to ECR - production
services:
- name: Start Docker
  image: docker:dind
  privileged: true
  volumes:
  - name: dockersock
    path: /var/run
- name: drone-docker-registry
  image: registry:2
  privileged: false
  volumes: []
volumes:
- name: dockersock
  temp: {}
---
kind: signature
<<<<<<< HEAD
hmac: 9a0cde58da5e2011d53e24ca8a8c3cda71a6a4b4360a92860d96f96dd7f27929
=======
hmac: b1c9a7bbb841e00e8cf6a36bb2b6f91a72cce77f9b23c47c6d72cad432087711
>>>>>>> c98722b1

...<|MERGE_RESOLUTION|>--- conflicted
+++ resolved
@@ -7310,18 +7310,6 @@
   - git remote add origin ${DRONE_REMOTE_URL}
   - git fetch origin --tags
   - git checkout -qf "${DRONE_TAG}"
-<<<<<<< HEAD
-=======
-  depends_on:
-  - Verify build is tagged
-- name: Check if tag is prerelease
-  image: golang:1.18-alpine
-  commands:
-  - cd "/go/src/github.com/gravitational/teleport/build.assets/tooling"
-  - go run ./cmd/check -tag ${DRONE_TAG} -check prerelease || (echo '---> This is
-    a prerelease, not continuing promotion for ${DRONE_TAG}' && exit 78)
-  depends_on:
-  - Check out code
 - name: Assume Download AWS Role
   image: amazon/aws-cli
   commands:
@@ -7348,9 +7336,8 @@
     path: /root/.aws
   depends_on:
   - Verify build is tagged
+  - Check if tag is prerelease
   - Check out code
-  - Check if tag is prerelease
->>>>>>> c98722b1
 - name: Download artifacts for "${DRONE_TAG}"
   image: amazon/aws-cli
   commands:
@@ -7367,8 +7354,8 @@
     path: /root/.aws
   depends_on:
   - Verify build is tagged
+  - Check if tag is prerelease
   - Check out code
-  - Check if tag is prerelease
 - name: Assume Upload AWS Role
   image: amazon/aws-cli
   commands:
@@ -7523,18 +7510,6 @@
   - git remote add origin ${DRONE_REMOTE_URL}
   - git fetch origin --tags
   - git checkout -qf "${DRONE_TAG}"
-<<<<<<< HEAD
-=======
-  depends_on:
-  - Verify build is tagged
-- name: Check if tag is prerelease
-  image: golang:1.18-alpine
-  commands:
-  - cd "/go/src/github.com/gravitational/teleport/build.assets/tooling"
-  - go run ./cmd/check -tag ${DRONE_TAG} -check prerelease || (echo '---> This is
-    a prerelease, not continuing promotion for ${DRONE_TAG}' && exit 78)
-  depends_on:
-  - Check out code
 - name: Assume Download AWS Role
   image: amazon/aws-cli
   commands:
@@ -7561,9 +7536,8 @@
     path: /root/.aws
   depends_on:
   - Verify build is tagged
+  - Check if tag is prerelease
   - Check out code
-  - Check if tag is prerelease
->>>>>>> c98722b1
 - name: Download artifacts for "${DRONE_TAG}"
   image: amazon/aws-cli
   commands:
@@ -7580,8 +7554,8 @@
     path: /root/.aws
   depends_on:
   - Verify build is tagged
+  - Check if tag is prerelease
   - Check out code
-  - Check if tag is prerelease
 - name: Assume Upload AWS Role
   image: amazon/aws-cli
   commands:
@@ -7746,15 +7720,6 @@
   - docker push public.ecr.aws/gravitational/teleport:$${VERSION}
   - docker push public.ecr.aws/gravitational/teleport-ent:$${VERSION}
   - docker push public.ecr.aws/gravitational/teleport-ent:$${VERSION}-fips
-<<<<<<< HEAD
-  environment:
-    AWS_ACCESS_KEY_ID:
-      from_secret: PRODUCTION_TELEPORT_DRONE_USER_ECR_KEY
-    AWS_SECRET_ACCESS_KEY:
-      from_secret: PRODUCTION_TELEPORT_DRONE_USER_ECR_SECRET
-=======
-  - docker push public.ecr.aws/gravitational/teleport-operator:$${VERSION}
->>>>>>> c98722b1
   volumes:
   - name: dockersock
     path: /var/run
@@ -7982,34 +7947,8 @@
       - name: awsconfig
         path: /root/.aws
     commands:
-<<<<<<< HEAD
-      # wait for docker to start
-      - sleep 3
-      - export VERSION=${DRONE_TAG##v}
-      # authenticate with staging credentials
-      - docker login -u="$PLUGIN_DOCKER_STAGING_USERNAME" -p="$PLUGIN_DOCKER_STAGING_PASSWORD" quay.io
-      # pull 'temporary' CI-built images
-      - echo "---> Pulling images for $${VERSION}"
-      - docker pull quay.io/gravitational/teleport-ci:$${VERSION}
-      - docker pull quay.io/gravitational/teleport-ent-ci:$${VERSION}
-      - docker pull quay.io/gravitational/teleport-ent-ci:$${VERSION}-fips
-      # retag images to production naming
-      - echo "---> Tagging images for $${VERSION}"
-      - docker tag quay.io/gravitational/teleport-ci:$${VERSION} quay.io/gravitational/teleport:$${VERSION}
-      - docker tag quay.io/gravitational/teleport-ent-ci:$${VERSION} quay.io/gravitational/teleport-ent:$${VERSION}
-      - docker tag quay.io/gravitational/teleport-ent-ci:$${VERSION}-fips quay.io/gravitational/teleport-ent:$${VERSION}-fips
-      # reauthenticate with production credentials
-      - docker logout quay.io
-      - docker login -u="$PLUGIN_DOCKER_PRODUCTION_USERNAME" -p="$PLUGIN_DOCKER_PRODUCTION_PASSWORD" quay.io
-      # push production images
-      - echo "---> Pushing images for $${VERSION}"
-      - docker push quay.io/gravitational/teleport:$${VERSION}
-      - docker push quay.io/gravitational/teleport-ent:$${VERSION}
-      - docker push quay.io/gravitational/teleport-ent:$${VERSION}-fips
-=======
       - cd /go/artifacts/
       - aws s3 sync --acl public-read . s3://$AWS_S3_BUCKET/teleport/${DRONE_TAG##v}
->>>>>>> c98722b1
 
   - name: Check out code
     image: docker:git
@@ -8875,8 +8814,8 @@
   - docker buildx build --push --builder "teleport-operator-v11-amd64-builder" --platform
     "linux/amd64" --tag "drone-docker-registry:5000/teleport-operator:$DRONE_TAG-amd64"
     --file "/go/src/github.com/gravitational/teleport/operator/Dockerfile" --build-arg
-    "COMPILER_PACKAGE=gcc-x86-64-linux-gnu" --build-arg "COMPILER_NAME=x86_64-linux-gnu-gcc"
-    /go/src/github.com/gravitational/teleport
+    "BUILDBOX=public.ecr.aws/gravitational/teleport-buildbox:teleport11" --build-arg
+    "COMPILER_NAME=x86_64-linux-gnu-gcc" /go/src/github.com/gravitational/teleport
   - docker buildx rm "teleport-operator-v11-amd64-builder"
   - rm -rf "/tmp/teleport-operator-v11-amd64-builder"
   environment:
@@ -8902,8 +8841,8 @@
   - docker buildx build --push --builder "teleport-operator-v11-arm-builder" --platform
     "linux/arm" --tag "drone-docker-registry:5000/teleport-operator:$DRONE_TAG-arm"
     --file "/go/src/github.com/gravitational/teleport/operator/Dockerfile" --build-arg
-    "COMPILER_PACKAGE=gcc-arm-linux-gnueabihf" --build-arg "COMPILER_NAME=arm-linux-gnueabihf-gcc"
-    /go/src/github.com/gravitational/teleport
+    "BUILDBOX=public.ecr.aws/gravitational/teleport-buildbox-arm:teleport11" --build-arg
+    "COMPILER_NAME=arm-linux-gnueabihf-gcc" /go/src/github.com/gravitational/teleport
   - docker buildx rm "teleport-operator-v11-arm-builder"
   - rm -rf "/tmp/teleport-operator-v11-arm-builder"
   environment:
@@ -8929,8 +8868,8 @@
   - docker buildx build --push --builder "teleport-operator-v11-arm64-builder" --platform
     "linux/arm64" --tag "drone-docker-registry:5000/teleport-operator:$DRONE_TAG-arm64"
     --file "/go/src/github.com/gravitational/teleport/operator/Dockerfile" --build-arg
-    "COMPILER_PACKAGE=gcc-aarch64-linux-gnu" --build-arg "COMPILER_NAME=aarch64-linux-gnu-gcc"
-    /go/src/github.com/gravitational/teleport
+    "BUILDBOX=public.ecr.aws/gravitational/teleport-buildbox-arm:teleport11" --build-arg
+    "COMPILER_NAME=aarch64-linux-gnu-gcc" /go/src/github.com/gravitational/teleport
   - docker buildx rm "teleport-operator-v11-arm64-builder"
   - rm -rf "/tmp/teleport-operator-v11-arm64-builder"
   environment:
@@ -9641,8 +9580,8 @@
   - docker buildx build --push --builder "teleport-operator-v11-amd64-builder" --platform
     "linux/amd64" --tag "drone-docker-registry:5000/teleport-operator:$(cat '/go/vars/full-version/v11')-amd64"
     --file "/go/src/github.com/gravitational/teleport/operator/Dockerfile" --build-arg
-    "COMPILER_PACKAGE=gcc-x86-64-linux-gnu" --build-arg "COMPILER_NAME=x86_64-linux-gnu-gcc"
-    /go/src/github.com/gravitational/teleport
+    "BUILDBOX=public.ecr.aws/gravitational/teleport-buildbox:teleport11" --build-arg
+    "COMPILER_NAME=x86_64-linux-gnu-gcc" /go/src/github.com/gravitational/teleport
   - docker buildx rm "teleport-operator-v11-amd64-builder"
   - rm -rf "/tmp/teleport-operator-v11-amd64-builder"
   environment:
@@ -9669,8 +9608,8 @@
   - docker buildx build --push --builder "teleport-operator-v11-arm-builder" --platform
     "linux/arm" --tag "drone-docker-registry:5000/teleport-operator:$(cat '/go/vars/full-version/v11')-arm"
     --file "/go/src/github.com/gravitational/teleport/operator/Dockerfile" --build-arg
-    "COMPILER_PACKAGE=gcc-arm-linux-gnueabihf" --build-arg "COMPILER_NAME=arm-linux-gnueabihf-gcc"
-    /go/src/github.com/gravitational/teleport
+    "BUILDBOX=public.ecr.aws/gravitational/teleport-buildbox-arm:teleport11" --build-arg
+    "COMPILER_NAME=arm-linux-gnueabihf-gcc" /go/src/github.com/gravitational/teleport
   - docker buildx rm "teleport-operator-v11-arm-builder"
   - rm -rf "/tmp/teleport-operator-v11-arm-builder"
   environment:
@@ -9697,8 +9636,8 @@
   - docker buildx build --push --builder "teleport-operator-v11-arm64-builder" --platform
     "linux/arm64" --tag "drone-docker-registry:5000/teleport-operator:$(cat '/go/vars/full-version/v11')-arm64"
     --file "/go/src/github.com/gravitational/teleport/operator/Dockerfile" --build-arg
-    "COMPILER_PACKAGE=gcc-aarch64-linux-gnu" --build-arg "COMPILER_NAME=aarch64-linux-gnu-gcc"
-    /go/src/github.com/gravitational/teleport
+    "BUILDBOX=public.ecr.aws/gravitational/teleport-buildbox-arm:teleport11" --build-arg
+    "COMPILER_NAME=aarch64-linux-gnu-gcc" /go/src/github.com/gravitational/teleport
   - docker buildx rm "teleport-operator-v11-arm64-builder"
   - rm -rf "/tmp/teleport-operator-v11-arm64-builder"
   environment:
@@ -10328,8 +10267,8 @@
   - docker buildx build --push --builder "teleport-operator-v10-amd64-builder" --platform
     "linux/amd64" --tag "drone-docker-registry:5000/teleport-operator:$(cat '/go/vars/full-version/v10')-amd64"
     --file "/go/src/github.com/gravitational/teleport/operator/Dockerfile" --build-arg
-    "COMPILER_PACKAGE=gcc-x86-64-linux-gnu" --build-arg "COMPILER_NAME=x86_64-linux-gnu-gcc"
-    /go/src/github.com/gravitational/teleport
+    "BUILDBOX=public.ecr.aws/gravitational/teleport-buildbox:teleport11" --build-arg
+    "COMPILER_NAME=x86_64-linux-gnu-gcc" /go/src/github.com/gravitational/teleport
   - docker buildx rm "teleport-operator-v10-amd64-builder"
   - rm -rf "/tmp/teleport-operator-v10-amd64-builder"
   environment:
@@ -10356,8 +10295,8 @@
   - docker buildx build --push --builder "teleport-operator-v10-arm-builder" --platform
     "linux/arm" --tag "drone-docker-registry:5000/teleport-operator:$(cat '/go/vars/full-version/v10')-arm"
     --file "/go/src/github.com/gravitational/teleport/operator/Dockerfile" --build-arg
-    "COMPILER_PACKAGE=gcc-arm-linux-gnueabihf" --build-arg "COMPILER_NAME=arm-linux-gnueabihf-gcc"
-    /go/src/github.com/gravitational/teleport
+    "BUILDBOX=public.ecr.aws/gravitational/teleport-buildbox-arm:teleport11" --build-arg
+    "COMPILER_NAME=arm-linux-gnueabihf-gcc" /go/src/github.com/gravitational/teleport
   - docker buildx rm "teleport-operator-v10-arm-builder"
   - rm -rf "/tmp/teleport-operator-v10-arm-builder"
   environment:
@@ -10384,8 +10323,8 @@
   - docker buildx build --push --builder "teleport-operator-v10-arm64-builder" --platform
     "linux/arm64" --tag "drone-docker-registry:5000/teleport-operator:$(cat '/go/vars/full-version/v10')-arm64"
     --file "/go/src/github.com/gravitational/teleport/operator/Dockerfile" --build-arg
-    "COMPILER_PACKAGE=gcc-aarch64-linux-gnu" --build-arg "COMPILER_NAME=aarch64-linux-gnu-gcc"
-    /go/src/github.com/gravitational/teleport
+    "BUILDBOX=public.ecr.aws/gravitational/teleport-buildbox-arm:teleport11" --build-arg
+    "COMPILER_NAME=aarch64-linux-gnu-gcc" /go/src/github.com/gravitational/teleport
   - docker buildx rm "teleport-operator-v10-arm64-builder"
   - rm -rf "/tmp/teleport-operator-v10-arm64-builder"
   environment:
@@ -11014,8 +10953,8 @@
   - docker buildx build --push --builder "teleport-operator-v9-amd64-builder" --platform
     "linux/amd64" --tag "drone-docker-registry:5000/teleport-operator:$(cat '/go/vars/full-version/v9')-amd64"
     --file "/go/src/github.com/gravitational/teleport/operator/Dockerfile" --build-arg
-    "COMPILER_PACKAGE=gcc-x86-64-linux-gnu" --build-arg "COMPILER_NAME=x86_64-linux-gnu-gcc"
-    /go/src/github.com/gravitational/teleport
+    "BUILDBOX=public.ecr.aws/gravitational/teleport-buildbox:teleport11" --build-arg
+    "COMPILER_NAME=x86_64-linux-gnu-gcc" /go/src/github.com/gravitational/teleport
   - docker buildx rm "teleport-operator-v9-amd64-builder"
   - rm -rf "/tmp/teleport-operator-v9-amd64-builder"
   environment:
@@ -11042,8 +10981,8 @@
   - docker buildx build --push --builder "teleport-operator-v9-arm-builder" --platform
     "linux/arm" --tag "drone-docker-registry:5000/teleport-operator:$(cat '/go/vars/full-version/v9')-arm"
     --file "/go/src/github.com/gravitational/teleport/operator/Dockerfile" --build-arg
-    "COMPILER_PACKAGE=gcc-arm-linux-gnueabihf" --build-arg "COMPILER_NAME=arm-linux-gnueabihf-gcc"
-    /go/src/github.com/gravitational/teleport
+    "BUILDBOX=public.ecr.aws/gravitational/teleport-buildbox-arm:teleport11" --build-arg
+    "COMPILER_NAME=arm-linux-gnueabihf-gcc" /go/src/github.com/gravitational/teleport
   - docker buildx rm "teleport-operator-v9-arm-builder"
   - rm -rf "/tmp/teleport-operator-v9-arm-builder"
   environment:
@@ -11070,8 +11009,8 @@
   - docker buildx build --push --builder "teleport-operator-v9-arm64-builder" --platform
     "linux/arm64" --tag "drone-docker-registry:5000/teleport-operator:$(cat '/go/vars/full-version/v9')-arm64"
     --file "/go/src/github.com/gravitational/teleport/operator/Dockerfile" --build-arg
-    "COMPILER_PACKAGE=gcc-aarch64-linux-gnu" --build-arg "COMPILER_NAME=aarch64-linux-gnu-gcc"
-    /go/src/github.com/gravitational/teleport
+    "BUILDBOX=public.ecr.aws/gravitational/teleport-buildbox-arm:teleport11" --build-arg
+    "COMPILER_NAME=aarch64-linux-gnu-gcc" /go/src/github.com/gravitational/teleport
   - docker buildx rm "teleport-operator-v9-arm64-builder"
   - rm -rf "/tmp/teleport-operator-v9-arm64-builder"
   environment:
@@ -11608,10 +11547,6 @@
   temp: {}
 ---
 kind: signature
-<<<<<<< HEAD
-hmac: 9a0cde58da5e2011d53e24ca8a8c3cda71a6a4b4360a92860d96f96dd7f27929
-=======
-hmac: b1c9a7bbb841e00e8cf6a36bb2b6f91a72cce77f9b23c47c6d72cad432087711
->>>>>>> c98722b1
+hmac: 68c2aca875df0be5a2ec5eaafbfc3bce8bb5026b0ca0b8bea2b2a4fb4918b406
 
 ...