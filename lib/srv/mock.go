--- conflicted
+++ resolved
@@ -74,13 +74,9 @@
 			Login:        usr.Username,
 			TeleportUser: "teleportUser",
 			Certificate:  cert,
-<<<<<<< HEAD
-			RoleSet:      roleSet,
-=======
 			// roles do not actually exist in mock backend, just need a non-nil
 			// access checker to avoid panic
-			AccessChecker: services.NewAccessChecker(&services.AccessInfo{}, clusterName),
->>>>>>> 25ec2c8a
+			AccessChecker: services.NewAccessChecker(&services.AccessInfo{RoleSet: roleSet}, clusterName),
 		},
 		cancelContext: ctx,
 		cancel:        cancel,
